name: Deploy zizmor site

on:
  push:
    branches:
      - main
      - site-staging

  workflow_dispatch:

concurrency:
  group: "pages"
  cancel-in-progress: false

permissions: {}

jobs:
  deploy:
    permissions:
      contents: read
      pages: write
      id-token: write
    environment:
      name: github-pages
      url: ${{ steps.deployment.outputs.page_url }}

    runs-on: ubuntu-latest
    steps:
      - uses: actions/checkout@11bd71901bbe5b1630ceea73d27597364c9af683 # v4
        with:
          persist-credentials: false

      - name: Install the latest version of uv
        uses: astral-sh/setup-uv@3b9817b1bf26186f03ab8277bab9b827ea5cc254 # v3

      - name: build site
        run: make site

      - name: Setup Pages
<<<<<<< HEAD
        uses: actions/configure-pages@983d7736d9b0ae728b81ab479565c72886d7745b # v5
=======
        if: github.repository_owner == 'woodruffw'
        uses: actions/configure-pages@v5
>>>>>>> f41f6925

      - name: Upload artifact
        uses: actions/upload-pages-artifact@56afc609e74202658d3ffba0e8f6dda462b719fa # v3
        with:
          path: site_html

      - name: Deploy to GitHub Pages
        if: github.repository_owner == 'woodruffw'
        id: deployment
        uses: actions/deploy-pages@d6db90164ac5ed86f2b6aed7e0febac5b3c0c03e # v4<|MERGE_RESOLUTION|>--- conflicted
+++ resolved
@@ -37,12 +37,8 @@
         run: make site
 
       - name: Setup Pages
-<<<<<<< HEAD
-        uses: actions/configure-pages@983d7736d9b0ae728b81ab479565c72886d7745b # v5
-=======
         if: github.repository_owner == 'woodruffw'
         uses: actions/configure-pages@v5
->>>>>>> f41f6925
 
       - name: Upload artifact
         uses: actions/upload-pages-artifact@56afc609e74202658d3ffba0e8f6dda462b719fa # v3
