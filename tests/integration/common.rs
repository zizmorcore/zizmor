--- conflicted
+++ resolved
@@ -160,10 +160,6 @@
             OutputMode::Both => [output.stderr, output.stdout].concat(),
         })?;
 
-<<<<<<< HEAD
-        let input_placeholder = "@@INPUT@@";
-        let input_path_regex = Regex::new(&format!(r"{input_placeholder}[\\/\w.-]+"))?;
-=======
         if let Some(exit_code) = output.status.code() {
             // There are other nonzero exit codes that don't indicate failure;
             // 1 is our only failure code.
@@ -173,7 +169,8 @@
             }
         }
 
->>>>>>> d3b7eb86
+        let input_placeholder = "@@INPUT@@";
+        let input_path_regex = Regex::new(&format!(r"{input_placeholder}[\\/\w.-]+"))?;
         for input in &self.inputs {
             raw = raw.replace(input, input_placeholder);
             // Normalize Windows '\' file paths to using '/'
