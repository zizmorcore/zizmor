//! End-to-end integration tests.

use anyhow::Result;

use crate::common::{OutputMode, input_under_test, zizmor};

#[cfg_attr(not(feature = "gh-token-tests"), ignore)]
#[test]
fn gha_hazmat() -> Result<()> {
    // Stability test against with online retrieval but no online audits.
    // Ensures that we consistently collect the same files in the default
    // configuration.
    insta::assert_snapshot!(
        zizmor()
            .offline(false)
            .output(OutputMode::Both)
            .args(["--no-online-audits"])
            .input("woodruffw/gha-hazmat@42064a9533f401a493c3599e56f144918f8eacfd")
            .run()?
    );
    Ok(())
}

#[cfg_attr(not(feature = "gh-token-tests"), ignore)]
#[test]
fn issue_569() -> Result<()> {
    // Regression test for #569.
    // Ensures that we don't produce spurious warnings for unreachable
    // expressions (i.e. inside comments).
    insta::assert_snapshot!(
        zizmor()
            .offline(false)
            .output(OutputMode::Both)
            .args(["--no-online-audits", "--collect=workflows-only"])
            .input("python/cpython@f963239ff1f986742d4c6bab2ab7b73f5a4047f6")
            .run()?
    );
    Ok(())
}

#[test]
fn menagerie() -> Result<()> {
    // Respects .gitignore by default.
    insta::assert_snapshot!(
        zizmor()
            .output(OutputMode::Both)
            .input(input_under_test("e2e-menagerie"))
            .run()?
    );

    // Ignores .gitignore when --collect=all is specified.
    insta::assert_snapshot!(
        zizmor()
            .output(OutputMode::Both)
            .args(["--collect=all"])
            .input(input_under_test("e2e-menagerie"))
            .run()?
    );

    Ok(())
}

#[test]
fn color_control_basic() -> Result<()> {
    // No terminal, so no color by default.
    let no_color_default_output = zizmor()
        .output(OutputMode::Both)
        .input(input_under_test("e2e-menagerie"))
        .run()?;
    assert!(!no_color_default_output.contains("\x1b["));

    // Force color via --color=always.
    let forced_color_via_arg_output = zizmor()
        .output(OutputMode::Both)
        .args(["--color=always"])
        .input(input_under_test("e2e-menagerie"))
        .run()?;
    assert!(forced_color_via_arg_output.contains("\x1b["));

    // Force color via FORCE_COLOR.
    let forced_color_via_force_color_env_output = zizmor()
        .output(OutputMode::Both)
        .setenv("FORCE_COLOR", "1")
        .input(input_under_test("e2e-menagerie"))
        .run()?;
    assert!(forced_color_via_force_color_env_output.contains("\x1b["));

    // Force color via CLICOLOR_FORCE.
    let forced_color_via_cli_color_env_output = zizmor()
        .output(OutputMode::Both)
        .setenv("CLICOLOR_FORCE", "1")
        .input(input_under_test("e2e-menagerie"))
        .run()?;
    assert!(forced_color_via_cli_color_env_output.contains("\x1b["));

    // Forced color outputs should be equivalent.
    assert_eq!(
        forced_color_via_arg_output,
        forced_color_via_force_color_env_output
    );
    assert_eq!(
        forced_color_via_arg_output,
        forced_color_via_cli_color_env_output
    );

    Ok(())
}

#[cfg_attr(not(feature = "tty-tests"), ignore)]
#[test]
fn color_control_tty() -> Result<()> {
    // TTY enabled, so color by default.
    let color_default_output = zizmor()
        .output(OutputMode::Both)
        .unbuffer(true)
        .input(input_under_test("e2e-menagerie"))
        .run()?;
    assert!(color_default_output.contains("\x1b["));

    // Progress bar is also rendered, since zizmor thinks it's on a TTY.
    assert!(color_default_output.contains("collect_inputs{}"));

    // TTY, but color explicitly disabled via NO_COLOR.
    let no_color_via_no_color_env_output = zizmor()
        .output(OutputMode::Both)
        .unbuffer(true)
        .setenv("NO_COLOR", "1")
        .input(input_under_test("e2e-menagerie"))
        .run()?;
    assert!(!no_color_via_no_color_env_output.contains("\x1b["));

    // Progress bar is not rendered, since NO_COLOR is set.
    assert!(!no_color_via_no_color_env_output.contains("collect_inputs{}"));

    // TTY, but color explicitly disabled via `--color=never`.
    let no_color_via_arg_output = zizmor()
        .output(OutputMode::Both)
        .unbuffer(true)
        .args(["--color=never"])
        .input(input_under_test("e2e-menagerie"))
        .run()?;
    assert!(!no_color_via_arg_output.contains("\x1b["));

    // Progress bar is not rendered, since --color=never is set.
    assert!(!no_color_via_arg_output.contains("collect_inputs{}"));

    Ok(())
}

#[cfg_attr(not(feature = "tty-tests"), ignore)]
#[test]
fn progress_bar_tty() -> Result<()> {
    // TTY enabled, so progress bar is rendered by default.
    let progress_bar_default_output = zizmor()
        .output(OutputMode::Both)
        .unbuffer(true)
        .input(input_under_test("e2e-menagerie"))
        .run()?;
    assert!(progress_bar_default_output.contains("collect_inputs{}"));

    // TTY, but progress bar explicitly disabled via `--no-progress`.
    let no_progress_via_arg_output = zizmor()
        .output(OutputMode::Both)
        .unbuffer(true)
        .args(["--no-progress"])
        .input(input_under_test("e2e-menagerie"))
        .run()?;
    assert!(!no_progress_via_arg_output.contains("collect_inputs{}"));

    Ok(())
}

#[test]
fn issue_612_repro() -> Result<()> {
    insta::assert_snapshot!(
        zizmor()
            .input(input_under_test("issue-612-repro/action.yml"))
            .run()?
    );

    Ok(())
}

#[test]
fn invalid_config_file() -> Result<()> {
    insta::assert_snapshot!(
        zizmor()
<<<<<<< HEAD
            .output(OutputMode::Stderr)
            .config(if cfg!(windows) { "NUL" } else { "/dev/null" })
=======
            .expects_failure(true)
            .config("/dev/null")
>>>>>>> d3b7eb86
            .input(input_under_test("e2e-menagerie"))
            .run()?
    );

    Ok(())
}<|MERGE_RESOLUTION|>--- conflicted
+++ resolved
@@ -185,13 +185,8 @@
 fn invalid_config_file() -> Result<()> {
     insta::assert_snapshot!(
         zizmor()
-<<<<<<< HEAD
-            .output(OutputMode::Stderr)
+            .expects_failure(true)
             .config(if cfg!(windows) { "NUL" } else { "/dev/null" })
-=======
-            .expects_failure(true)
-            .config("/dev/null")
->>>>>>> d3b7eb86
             .input(input_under_test("e2e-menagerie"))
             .run()?
     );
