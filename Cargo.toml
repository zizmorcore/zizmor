[package]
name = "zizmor"
description = "Static analysis for GitHub Actions"
version = "0.8.0"
edition = "2021"
repository = "https://github.com/woodruffw/zizmor"
homepage = "https://github.com/woodruffw/zizmor"
documentation = "https://woodruffw.github.io/zizmor/"
authors = ["William Woodruff <william@yossarian.net>"]
license = "MIT"
keywords = ["cli", "github-actions", "static-analysis", "security"]
categories = ["command-line-utilities"]
rust-version = "1.80.1"

[dependencies]
annotate-snippets = "0.11.4"
anstream = "0.6.18"
anyhow = "1.0.93"
camino = { version = "1.1.9", features = ["serde1"] }
clap = { version = "4.5.21", features = ["derive", "env"] }
clap-verbosity-flag = "3.0.0"
<<<<<<< HEAD
github-actions-models = "0.12.0"
=======
env_logger = "0.11.5"
github-actions-models = "0.13.0"
>>>>>>> e50f9543
human-panic = "2.0.1"
indexmap = "2.7.0"
indicatif = "0.17.9"
itertools = "0.13.0"
log = "0.4.22"
moka = { version = "0.12.8", features = ["sync"] }
owo-colors = "4.1.0"
pest = "2.7.14"
pest_derive = "2.7.14"
regex = "1.11.1"
reqwest = { version = "0.12.9", features = [
    "blocking",
    "json",
    "rustls-tls",
], default-features = false }
serde = { version = "1.0.215", features = ["derive"] }
serde-sarif = "0.6.5"
serde_json = "1.0.133"
serde_yaml = "0.9.34"
terminal-link = "0.1.0"
tracing = "0.1.41"
tracing-indicatif = "0.3.8"
tracing-subscriber = { version = "0.3.19", features = ["env-filter"] }
tree-sitter = "0.23.2"
tree-sitter-bash = "0.23.3"
yamlpath = "0.12.0"

[profile.dev.package]
insta.opt-level = 3
similar.opt-level = 3

[profile.release]
lto = true

[dev-dependencies]
assert_cmd = "2.0.16"
insta = { version = "1.41.1" }
pretty_assertions = "1.4.1"
serde_json_path = "0.7.1"<|MERGE_RESOLUTION|>--- conflicted
+++ resolved
@@ -19,12 +19,7 @@
 camino = { version = "1.1.9", features = ["serde1"] }
 clap = { version = "4.5.21", features = ["derive", "env"] }
 clap-verbosity-flag = "3.0.0"
-<<<<<<< HEAD
-github-actions-models = "0.12.0"
-=======
-env_logger = "0.11.5"
 github-actions-models = "0.13.0"
->>>>>>> e50f9543
 human-panic = "2.0.1"
 indexmap = "2.7.0"
 indicatif = "0.17.9"
