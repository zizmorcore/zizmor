use std::{collections::HashMap, fs, num::NonZeroUsize, str::FromStr};

<<<<<<< HEAD
use anyhow::{anyhow, Context as _, Result};
use serde::{
    de::{self, DeserializeOwned},
    Deserialize,
};
=======
use anyhow::{Context as _, Result, anyhow};
use serde::{Deserialize, de};
>>>>>>> 6175eee0

use crate::{App, finding::Finding};

#[derive(Clone, Debug, PartialEq)]
pub(crate) struct WorkflowRule {
    /// The workflow filename.
    pub(crate) filename: String,
    /// The (1-based) line within [`Self::filename`] that the rule occurs on.
    pub(crate) line: Option<usize>,
    /// The (1-based) column within [`Self::filename`] that the rule occurs on.
    pub(crate) column: Option<usize>,
}

impl FromStr for WorkflowRule {
    type Err = anyhow::Error;

    fn from_str(s: &str) -> Result<Self, Self::Err> {
        // A rule has three parts, delimited by `:`, two of which
        // are optional: `foobar.yml:line:col`, where `line` and `col`
        // are optional. `col` can only be provided if `line` is provided.
        let parts = s.rsplitn(3, ':').collect::<Vec<_>>();
        let mut parts = parts.iter().rev();

        let filename = parts
            .next()
            .ok_or_else(|| anyhow!("rule is missing a filename component"))?;

        if !filename.ends_with(".yml") && !filename.ends_with(".yaml") {
            return Err(anyhow!("invalid workflow filename: {filename}"));
        }

        let line = parts
            .next()
            .map(|line| NonZeroUsize::from_str(line).map(|line| line.get()))
            .transpose()
            .with_context(|| "invalid line number component (must be 1-based)")?;
        let column = parts
            .next()
            .map(|col| NonZeroUsize::from_str(col).map(|col| col.get()))
            .transpose()
            .with_context(|| "invalid column number component (must be 1-based)")?;

        Ok(Self {
            filename: filename.to_string(),
            line,
            column,
        })
    }
}

impl<'de> Deserialize<'de> for WorkflowRule {
    fn deserialize<D>(deserializer: D) -> Result<Self, D::Error>
    where
        D: serde::Deserializer<'de>,
    {
        let raw = String::deserialize(deserializer)?;
        WorkflowRule::from_str(&raw).map_err(de::Error::custom)
    }
}

#[derive(Clone, Debug, Deserialize)]
pub(crate) struct AuditRuleConfig {
    #[serde(default)]
    ignore: Vec<WorkflowRule>,
    #[serde(default)]
    policy: serde_yaml::Value,
}

/// Runtime configuration, corresponding to a `zizmor.yml` file.
#[derive(Clone, Debug, Default, Deserialize)]
pub(crate) struct Config {
    rules: HashMap<String, AuditRuleConfig>,
}

impl Config {
    pub(crate) fn new(app: &App) -> Result<Self> {
        if app.no_config {
            return Ok(Self::default());
        }

        let config = match &app.config {
            Some(path) => serde_yaml::from_str(&fs::read_to_string(path)?)?,
            None => {
                // If the user didn't pass a config path explicitly with
                // `--config`, then we attempt to discover one relative to $CWD
                // Our procedure is to first look for `$CWD/.github/zizmor.yml`,
                // then `$CWD/zizmor.yml`, and then bail.
                let cwd = std::env::current_dir()
                    .with_context(|| "config discovery couldn't access CWD")?;

                let path = cwd.join(".github").join("zizmor.yml");
                if path.is_file() {
                    serde_yaml::from_str(&fs::read_to_string(path)?)?
                } else {
                    let path = cwd.join("zizmor.yml");
                    if path.is_file() {
                        serde_yaml::from_str(&fs::read_to_string(path)?)?
                    } else {
                        tracing::debug!("no config discovered; loading default");
                        Config::default()
                    }
                }
            }
        };

        tracing::debug!("loaded config: {config:?}");

        Ok(config)
    }

    /// Returns `true` if this [`Config`] has an ignore rule for the
    /// given finding.
    pub(crate) fn ignores(&self, finding: &Finding<'_>) -> bool {
        let Some(rule_config) = self.rules.get(finding.ident) else {
            return false;
        };

        let ignores = &rule_config.ignore;

        // If *any* location in the finding matches an ignore rule,
        // we consider the entire finding ignored.
        // This will hopefully minimize confusion when a finding spans
        // multiple files, as the first location is the one a user will
        // typically ignore, suppressing the rest in the process.
        for loc in &finding.locations {
            for rule in ignores
                .iter()
                .filter(|i| i.filename == loc.symbolic.key.filename())
            {
                match rule {
                    // Rule has a line and (maybe) a column.
                    WorkflowRule {
                        line: Some(line),
                        column,
                        ..
                    } => {
                        if *line == loc.concrete.location.start_point.row + 1
                            && column.map_or(true, |col| {
                                col == loc.concrete.location.start_point.column + 1
                            })
                        {
                            return true;
                        } else {
                            continue;
                        }
                    }
                    // Rule has no line/col, so we match by virtue of the filename matching.
                    WorkflowRule {
                        line: None,
                        column: None,
                        ..
                    } => return true,
                    _ => unreachable!(),
                }
            }
        }

        false
    }

    pub(crate) fn rule_config<T>(&self, ident: &str) -> Result<T>
    where
        T: Default + DeserializeOwned,
    {
        Ok(self
            .rules
            .get(ident)
            .map(|audit_rule_config| &audit_rule_config.policy)
            .filter(|policy| !matches!(policy, serde_yaml::Value::Null))
            .map(|policy| {
                serde_yaml::from_value::<T>(policy.clone()).inspect_err(|err| {
                    tracing::error!("failed to deserialize settings for rule {ident:?}: {err:?}");
                })
            })
            .unwrap_or_else(|| Ok(T::default()))?)
    }
}

#[cfg(test)]
mod tests {
    use std::str::FromStr;

    use anyhow::Result;

    use super::WorkflowRule;

    #[test]
    fn test_parse_workflow_rule() -> Result<()> {
        assert_eq!(
            WorkflowRule::from_str("foo.yml:1:2")?,
            WorkflowRule {
                filename: "foo.yml".into(),
                line: Some(1),
                column: Some(2)
            }
        );

        assert_eq!(
            WorkflowRule::from_str("foo.yml:123")?,
            WorkflowRule {
                filename: "foo.yml".into(),
                line: Some(123),
                column: None
            }
        );

        assert!(WorkflowRule::from_str("foo.yml:0:0").is_err());
        assert!(WorkflowRule::from_str("foo.yml:1:0").is_err());
        assert!(WorkflowRule::from_str("foo.yml:0:1").is_err());
        assert!(WorkflowRule::from_str("foo.yml:123:").is_err());
        assert!(WorkflowRule::from_str("foo.yml::").is_err());
        assert!(WorkflowRule::from_str("foo.yml::1").is_err());
        assert!(WorkflowRule::from_str("foo::1").is_err());
        assert!(WorkflowRule::from_str("foo.unrelated::1").is_err());
        // TODO: worth dealing with?
        // assert!(WorkflowRule::from_str(".yml:1:1").is_err());
        assert!(WorkflowRule::from_str("::1").is_err());
        assert!(WorkflowRule::from_str(":1:1").is_err());
        assert!(WorkflowRule::from_str("1:1").is_err());

        Ok(())
    }
}<|MERGE_RESOLUTION|>--- conflicted
+++ resolved
@@ -1,15 +1,10 @@
 use std::{collections::HashMap, fs, num::NonZeroUsize, str::FromStr};
 
-<<<<<<< HEAD
-use anyhow::{anyhow, Context as _, Result};
+use anyhow::{Context as _, Result, anyhow};
 use serde::{
+    Deserialize,
     de::{self, DeserializeOwned},
-    Deserialize,
 };
-=======
-use anyhow::{Context as _, Result, anyhow};
-use serde::{Deserialize, de};
->>>>>>> 6175eee0
 
 use crate::{App, finding::Finding};
 
