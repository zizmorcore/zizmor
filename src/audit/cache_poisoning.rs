use crate::audit::{audit_meta, Audit};
use crate::finding::{Confidence, Finding, Severity};
use crate::models::{Job, Step, Steps, Uses};
use crate::state::AuditState;
use github_actions_models::common::expr::ExplicitExpr;
use github_actions_models::common::Env;
use github_actions_models::workflow::event::{BareEvent, OptionalBody};
use github_actions_models::workflow::job::StepBody;
use github_actions_models::workflow::Trigger;
use std::ops::Deref;
use std::sync::LazyLock;

#[derive(PartialEq)]
enum ControlValue {
    Boolean,
    String,
}

enum CacheControl {
    OptIn(&'static str),
    OptOut(&'static str),
}

/// The general schema for a cache-aware actions
struct CacheAwareAction<'w> {
    /// The owner/repo part within the Action full coordinate
    uses: Uses<'w>,
    /// The input that controls caching behavior
    cache_control: CacheControl,
    /// The type of value used to opt-in/opt-out (Boolean, String)
    control_value: ControlValue,
    /// Whether this Action adopts caching as the default behavior
    caching_by_default: bool,
}

/// The list of know cache-aware actions
/// In the future we can easily retrieve this list from the static API,
/// since it should be easily serializable
static KNOWN_CACHE_AWARE_ACTIONS: LazyLock<Vec<CacheAwareAction>> = LazyLock::new(|| {
    vec![
        // https://github.com/actions/cache/blob/main/action.yml
        CacheAwareAction {
            uses: Uses::from_step("actions/cache").unwrap(),
            cache_control: CacheControl::OptOut("lookup-only"),
            control_value: ControlValue::Boolean,
            caching_by_default: true,
        },
        CacheAwareAction {
            uses: Uses::from_step("actions/setup-java").unwrap(),
            cache_control: CacheControl::OptIn("cache"),
            control_value: ControlValue::String,
            caching_by_default: false,
        },
        // https://github.com/actions/setup-go/blob/main/action.yml
        CacheAwareAction {
            uses: Uses::from_step("actions/setup-go").unwrap(),
            cache_control: CacheControl::OptIn("cache"),
            control_value: ControlValue::String,
            caching_by_default: true,
        },
        // https://github.com/actions/setup-node/blob/main/action.yml
        CacheAwareAction {
            uses: Uses::from_step("actions/setup-node").unwrap(),
            cache_control: CacheControl::OptIn("cache"),
            control_value: ControlValue::String,
            caching_by_default: false,
        },
        // https://github.com/actions/setup-python/blob/main/action.yml
        CacheAwareAction {
            uses: Uses::from_step("actions/setup-python").unwrap(),
            cache_control: CacheControl::OptIn("cache"),
            control_value: ControlValue::String,
            caching_by_default: false,
        },
        // https://github.com/actions/setup-dotnet/blob/main/action.yml
        CacheAwareAction {
            uses: Uses::from_step("actions/setup-dotnet").unwrap(),
            cache_control: CacheControl::OptIn("cache"),
            control_value: ControlValue::Boolean,
            caching_by_default: false,
        },
        // https://github.com/astral-sh/setup-uv/blob/main/action.yml
        CacheAwareAction {
            uses: Uses::from_step("astral-sh/setup-uv").unwrap(),
            cache_control: CacheControl::OptOut("enable-cache"),
            control_value: ControlValue::String,
            caching_by_default: true,
        },
        // https://github.com/Swatinem/rust-cache/blob/master/action.yml
        CacheAwareAction {
            uses: Uses::from_step("Swatinem/rust-cache").unwrap(),
            cache_control: CacheControl::OptOut("lookup-only"),
            control_value: ControlValue::Boolean,
            caching_by_default: true,
        },
        // https://github.com/ruby/setup-ruby/blob/master/action.yml
        CacheAwareAction {
            uses: Uses::from_step("ruby/setup-ruby").unwrap(),
            cache_control: CacheControl::OptIn("bundler-cache"),
            control_value: ControlValue::Boolean,
            caching_by_default: false,
        },
        // https://github.com/PyO3/maturin-action/blob/main/action.yml
        CacheAwareAction {
            uses: Uses::from_step("PyO3/maturin-action").unwrap(),
            cache_control: CacheControl::OptIn("sccache"),
            control_value: ControlValue::Boolean,
            caching_by_default: false,
        },
    ]
});

/// A list of well-know publisher actions
/// In the future we can retrieve this list from the static API
static KNOWN_PUBLISHER_ACTIONS: LazyLock<Vec<Uses>> = LazyLock::new(|| {
    vec![
        Uses::from_step("pypa/gh-action-pypi-publish").unwrap(),
        Uses::from_step("softprops/action-gh-release").unwrap(),
        Uses::from_step("rubygems/release-gem").unwrap(),
        Uses::from_step("goreleaser/goreleaser-action").unwrap(),
        Uses::from_step("jreleaser/release-action").unwrap(),
    ]
});

#[derive(PartialEq)]
enum CacheUsage {
    ConditionalOptIn,
    DirectOptIn,
    DefaultActionBehaviour,
}

enum PublishingArtifactsScenario<'w> {
    UsingTypicalWorkflowTrigger,
    UsingWellKnowPublisherAction(Step<'w>),
}

pub(crate) struct CachePoisoning;

audit_meta!(
    CachePoisoning,
    "cache-poisoning",
    "runtime artifacts potentially vulnerable to a cache poisoning attack"
);

impl CachePoisoning {
    fn trigger_used_when_publishing_artifacts(&self, trigger: &Trigger) -> bool {
        match trigger {
            Trigger::BareEvent(event) => *event == BareEvent::Release,
            Trigger::BareEvents(events) => events.contains(&BareEvent::Release),
            Trigger::Events(events) => match &events.push {
                OptionalBody::Body(body) => body.tag_filters.is_some(),
                _ => false,
            },
        }
    }

    fn detected_well_known_publisher_step(steps: Steps) -> Option<Step> {
        steps.into_iter().find(|step| {
            let Some(Uses::Repository(target_uses)) = step.uses() else {
                return false;
            };

            KNOWN_PUBLISHER_ACTIONS.iter().any(|publisher| {
                let Uses::Repository(well_known_uses) = publisher else {
                    return false;
                };

                target_uses.matches(*well_known_uses)
            })
        })
    }

    fn is_job_publishing_artifacts<'w>(
        &self,
        trigger: &Trigger,
        steps: Steps<'w>,
    ) -> Option<PublishingArtifactsScenario<'w>> {
        if self.trigger_used_when_publishing_artifacts(trigger) {
            return Some(PublishingArtifactsScenario::UsingTypicalWorkflowTrigger);
        };

        let well_know_publisher = CachePoisoning::detected_well_known_publisher_step(steps)?;

        Some(PublishingArtifactsScenario::UsingWellKnowPublisherAction(
            well_know_publisher,
        ))
    }

    fn evaluate_default_action_behaviour(action: &CacheAwareAction) -> Option<CacheUsage> {
        if action.caching_by_default {
            Some(CacheUsage::DefaultActionBehaviour)
        } else {
            None
        }
    }

    fn evaluate_user_defined_opt_in(
        cache_control_input: &str,
        env: &Env,
        action: &CacheAwareAction,
    ) -> Option<CacheUsage> {
        match env.get(cache_control_input) {
            None => None,
            Some(value) => match value.to_string().as_str() {
                "true" if matches!(action.control_value, ControlValue::Boolean) => {
                    Some(CacheUsage::DirectOptIn)
                }
                "false" if matches!(action.control_value, ControlValue::Boolean) => {
                    // Explicitly opts out from caching
                    None
                }
                other => match ExplicitExpr::from_curly(other) {
                    None if matches!(action.control_value, ControlValue::String) => {
                        Some(CacheUsage::DirectOptIn)
                    }
                    None => None,
                    Some(_) => Some(CacheUsage::ConditionalOptIn),
                },
            },
        }
    }

    fn evaluate_cache_usage(&self, target_step: &str, env: &Env) -> Option<CacheUsage> {
        let known_action = KNOWN_CACHE_AWARE_ACTIONS.iter().find(|action| {
            let Uses::Repository(well_known_uses) = action.uses else {
                return false;
            };

            let Some(Uses::Repository(target_uses)) = Uses::from_step(target_step) else {
                return false;
            };

            target_uses.matches(well_known_uses)
        })?;

        let cache_control_input = env.keys().find(|k| match known_action.cache_control {
            CacheControl::OptIn(inner) => *k == inner,
            CacheControl::OptOut(inner) => *k == inner,
        });

        match cache_control_input {
            // when not using the specific Action input to control caching behaviour,
            // we evaluate whether it uses caching by default
            None => CachePoisoning::evaluate_default_action_behaviour(known_action),

            // otherwise, we infer from the value assigned to the cache control input
            Some(key) => {
                // first, we extract the value assigned to that input
                let declared_usage =
                    CachePoisoning::evaluate_user_defined_opt_in(key, env, known_action);

                // we now evaluate the extracted value against the opt-in semantics
                match &declared_usage {
                    Some(CacheUsage::DirectOptIn) => {
                        match known_action.cache_control {
                            // in this case, we just follow the opt-in
                            CacheControl::OptIn(_) => declared_usage,
                            // otherwise, the user opted for disabling the cache
                            // hence we don't return a CacheUsage
                            CacheControl::OptOut(_) => None,
                        }
                    }
                    // Because we can't evaluate expressions, there is nothing to do
                    // regarding CacheUsage::ConditionalOptIn
                    _ => declared_usage,
                }
            }
        }
    }
<<<<<<< HEAD
}

impl Audit for CachePoisoning {
    fn new(_: AuditState) -> anyhow::Result<Self>
    where
        Self: Sized,
    {
        Ok(Self)
    }

    fn audit_step<'w>(&self, step: &Step<'w>) -> anyhow::Result<Vec<Finding<'w>>> {
        let mut findings = vec![];

        let trigger = &step.workflow().on;

        if !self.trigger_used_when_publishing_artifacts(trigger) {
            return Ok(findings);
        }
=======
>>>>>>> e6b16995

    fn uses_cache_aware_step<'w>(
        &self,
        step: &Step<'w>,
        scenario: &PublishingArtifactsScenario<'w>,
    ) -> Option<Finding<'w>> {
        let StepBody::Uses { ref uses, ref with } = &step.deref().body else {
            return None;
        };

        let cache_usage = self.evaluate_cache_usage(uses, with)?;

        let (yaml_key, annotation) = match cache_usage {
            CacheUsage::DefaultActionBehaviour => ("uses", "cache enabled by default here"),
            CacheUsage::DirectOptIn => ("with", "opt-in for caching here"),
            CacheUsage::ConditionalOptIn => ("with", "opt-in for caching might happen here"),
        };

        let finding = match scenario {
            PublishingArtifactsScenario::UsingTypicalWorkflowTrigger => Self::finding()
                .confidence(Confidence::Low)
                .severity(Severity::High)
                .add_location(
                    step.workflow()
                        .location()
                        .with_keys(&["on".into()])
                        .annotated("generally used when publishing artifacts generated at runtime"),
                )
                .add_location(
                    step.location()
                        .primary()
                        .with_keys(&[yaml_key.into()])
                        .annotated(annotation),
                )
                .build(step.workflow()),
            PublishingArtifactsScenario::UsingWellKnowPublisherAction(publisher) => Self::finding()
                .confidence(Confidence::Low)
                .severity(Severity::High)
                .add_location(
                    publisher
                        .location()
                        .with_keys(&["uses".into()])
                        .annotated("runtime artifacts usually published here"),
                )
                .add_location(
                    step.location()
                        .primary()
                        .with_keys(&[yaml_key.into()])
                        .annotated(annotation),
                )
                .build(step.workflow()),
        };

        finding.ok()
    }
}

impl WorkflowAudit for CachePoisoning {
    fn new(_: AuditState) -> anyhow::Result<Self>
    where
        Self: Sized,
    {
        Ok(Self)
    }

    fn audit_normal_job<'w>(&self, job: &Job<'w>) -> anyhow::Result<Vec<Finding<'w>>> {
        let mut findings = vec![];
        let steps = job.steps();
        let trigger = &job.parent().on;

        let Some(scenario) = self.is_job_publishing_artifacts(trigger, steps) else {
            return Ok(findings);
        };

        for step in job.steps() {
            if let Some(finding) = self.uses_cache_aware_step(&step, &scenario) {
                findings.push(finding);
            }
        }

        Ok(findings)
    }
}<|MERGE_RESOLUTION|>--- conflicted
+++ resolved
@@ -267,27 +267,6 @@
             }
         }
     }
-<<<<<<< HEAD
-}
-
-impl Audit for CachePoisoning {
-    fn new(_: AuditState) -> anyhow::Result<Self>
-    where
-        Self: Sized,
-    {
-        Ok(Self)
-    }
-
-    fn audit_step<'w>(&self, step: &Step<'w>) -> anyhow::Result<Vec<Finding<'w>>> {
-        let mut findings = vec![];
-
-        let trigger = &step.workflow().on;
-
-        if !self.trigger_used_when_publishing_artifacts(trigger) {
-            return Ok(findings);
-        }
-=======
->>>>>>> e6b16995
 
     fn uses_cache_aware_step<'w>(
         &self,
@@ -345,7 +324,7 @@
     }
 }
 
-impl WorkflowAudit for CachePoisoning {
+impl Audit for CachePoisoning {
     fn new(_: AuditState) -> anyhow::Result<Self>
     where
         Self: Sized,
