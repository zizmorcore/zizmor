--- conflicted
+++ resolved
@@ -6,8 +6,10 @@
     Sarif, Tool, ToolComponent,
 };
 
-<<<<<<< HEAD
-use crate::finding::{Finding, Location, Severity};
+use crate::{
+    finding::{Finding, Location},
+    registry::WorkflowRegistry,
+};
 
 impl From<Severity> for ResultKind {
     fn from(value: Severity) -> Self {
@@ -34,12 +36,6 @@
         }
     }
 }
-=======
-use crate::{
-    finding::{Finding, Location},
-    registry::WorkflowRegistry,
-};
->>>>>>> d7a49059
 
 pub(crate) fn build(registry: &WorkflowRegistry, findings: &[Finding]) -> Sarif {
     Sarif::builder()
@@ -76,8 +72,7 @@
     SarifResult::builder()
         .message(finding.ident)
         .rule_id(finding.ident)
-<<<<<<< HEAD
-        .locations(build_locations(&finding.locations))
+        .locations(build_locations(registry, &finding.locations))
         .level(
             serde_json::to_value(ResultLevel::from(finding.determinations.severity))
                 .expect("failed to serialize SARIF result level"),
@@ -86,9 +81,6 @@
             serde_json::to_value(ResultLevel::from(finding.determinations.severity))
                 .expect("failed to serialize SARIF result level"),
         )
-=======
-        .locations(build_locations(registry, &finding.locations))
->>>>>>> d7a49059
         .build()
 }
 
