//! Comment and format-preserving YAML patch operations.

use std::borrow::Cow;

use line_index::{LineCol, TextRange, TextSize};

/// Error types for YAML patch operations
#[derive(thiserror::Error, Debug)]
pub enum Error {
    #[error("YAML query error: {0}")]
    Query(#[from] yamlpath::QueryError),
    #[error("YAML serialization error: {0}")]
    Serialization(#[from] serde_yaml::Error),
    #[error("Invalid operation: {0}")]
    InvalidOperation(String),
}

/// Represents different YAML styles for a feature.
#[derive(Debug, Clone, Copy, PartialEq)]
pub enum Style {
    /// Block style mappings
    BlockMapping,
    /// Block style sequences
    BlockSequence,
    /// Multiline flow mapping style:
    ///
    /// ```yaml
    /// {
    ///   key: value,
    ///   key2: value2
    /// }
    /// ```
    MultilineFlowMapping,
    /// Single-line flow mapping style: { key: value, key2: value2 }
    FlowMapping,
    /// Multiline flow sequence style:
    /// ```yaml
    /// [
    ///   item1,
    ///   item2,
    /// ]
    /// ```
    MultilineFlowSequence,
    /// Single-line flow sequence style: [ item1, item2, item3 ]
    FlowSequence,
    /// Literal scalar style: |
    MultilineLiteralScalar,
    /// Folded scalar style: >
    MultilineFoldedScalar,
    /// Double quoted scalar style: "value"
    DoubleQuoted,
    /// Single quoted scalar style: 'value'
    SingleQuoted,
    /// Plain scalar style: value
    PlainScalar,
}

impl Style {
    /// Given a feature and its document, determine the style of the feature.
    pub fn from_feature(feature: &yamlpath::Feature, doc: &yamlpath::Document) -> Self {
        let content = doc.extract(feature);
        let trimmed = content.trim().as_bytes();
        let multiline = trimmed.contains(&b'\n');

        match feature.kind() {
            yamlpath::FeatureKind::BlockMapping => Style::BlockMapping,
            yamlpath::FeatureKind::BlockSequence => Style::BlockSequence,
            yamlpath::FeatureKind::FlowMapping => {
                if multiline {
                    Style::MultilineFlowMapping
                } else {
                    Style::FlowMapping
                }
            }
            yamlpath::FeatureKind::FlowSequence => {
                if multiline {
                    Style::MultilineFlowSequence
                } else {
                    Style::FlowSequence
                }
            }
            yamlpath::FeatureKind::Scalar => match trimmed[0] {
                b'|' => Style::MultilineLiteralScalar,
                b'>' => Style::MultilineFoldedScalar,
                b'"' => Style::DoubleQuoted,
                b'\'' => Style::SingleQuoted,
                _ => Style::PlainScalar,
            },
        }
    }
}

/// Represents a single YAML patch.
///
/// A patch operation consists of a route to the feature to patch
/// and the operation to perform on that feature.
#[derive(Debug, Clone)]
pub struct Patch<'doc> {
    /// The route to the feature to patch.
    pub route: yamlpath::Route<'doc>,
    /// The operation to perform on the feature.
    pub operation: Op<'doc>,
}

/// Represents a YAML patch operation.
#[derive(Debug, Clone)]
pub enum Op<'doc> {
    /// Rewrites a fragment of a feature at the given path.
    ///
    /// This can be used to perform graceful rewrites of string values,
    /// regardless of their nested position or single/multi-line nature.
    ///
    /// For example, the following:
    ///
    /// ```yaml
    /// run: |
    ///   echo "foo: ${{ foo }}"
    /// ```
    ///
    /// can be rewritten to:
    ///
    /// ```yaml
    /// run: |
    ///   echo "foo ${FOO}"
    /// ```
    ///
    /// via a `RewriteFragment` with:
    ///
    /// ```text
    /// route: "/run",
    /// from: "${{ foo }}",
    /// to: "${FOO}",
    /// ```
    ///
    /// This operation performs exactly one rewrite at a time, meaning
    /// that the first match of `from` in the feature will be replaced.
    ///
    /// This can be made more precise by passing a `after` index,
    /// which specifies that the rewrite should only occur on
    /// the first match of `from` that occurs after the given byte index.
    RewriteFragment {
        from: subfeature::Subfeature<'doc>,
        to: Cow<'doc, str>,
    },
    /// Replace a comment at the given path.
    ///
    /// This operation replaces the entire comment associated with the feature
    /// at the given path with the new comment.
    ///
    /// The entire comment is replaced at once, and only one matching
    /// comment is permitted. Features that don't have an associated comment
    /// are ignored, while features with multiple comments will be rejected.
    ReplaceComment { new: Cow<'doc, str> },
    /// Replace the value at the given path
    Replace(serde_yaml::Value),
    /// Add a new key-value pair at the given path.
    ///
    /// The route should point to a mapping.
    ///
    /// Limitations:
    ///
    /// - The mapping must be a block mapping or single-line flow mapping.
    ///   Multi-line flow mappings are not currently supported.
    /// - The key must not already exist in the targeted mapping.
    Add {
        key: String,
        value: serde_yaml::Value,
    },
    /// Update a mapping at the given path.
    ///
    /// If the mapping does not already exist, it will be created.
    MergeInto {
        key: String,
        updates: indexmap::IndexMap<String, serde_yaml::Value>,
    },
    /// Remove the key at the given path
    #[allow(dead_code)]
    Remove,
    /// Append a new item to a sequence at the given path.
    ///
    /// The sequence must be a block sequence; flow sequences are not supported.
    Append { value: serde_yaml::Value },
}

/// Apply a sequence of YAML patch operations to a YAML document.
/// Returns a new YAML document with the patches applied.
///
/// Returns an error if the given YAML input is not valid, if a patch
/// operation fails, or if the resulting YAML is malformed.
///
/// Each patch is applied in the order given. The [`Patch`] APIs are
/// designed to operate symbolically without absolute byte positions,
/// so operations should not invalidate each other unless they actually
/// conflict in terms of proposed changes.
pub fn apply_yaml_patches(
    document: &yamlpath::Document,
    patches: &[Patch],
) -> Result<yamlpath::Document, Error> {
    let mut patches = patches.iter();

    let mut next_document = {
        let Some(patch) = patches.next() else {
            return Err(Error::InvalidOperation("no patches provided".to_string()));
        };

        apply_single_patch(document, patch)?
    };

    for patch in patches {
        next_document = apply_single_patch(&next_document, patch)?;
    }

    Ok(next_document)
}

/// Apply a single YAML patch operation
fn apply_single_patch(
    document: &yamlpath::Document,
    patch: &Patch,
) -> Result<yamlpath::Document, Error> {
    let content = document.source();
    let mut patched_content = match &patch.operation {
        Op::RewriteFragment { from, to } => {
            let Some(feature) = route_to_feature_exact(&patch.route, document)? else {
                return Err(Error::InvalidOperation(format!(
                    "no pre-existing value to patch at {route:?}",
                    route = patch.route
                )));
            };

            let extracted_feature = document.extract(&feature);
            let bias = from.after;

            if bias > extracted_feature.len() {
                return Err(Error::InvalidOperation(format!(
                    "replacement scan index {bias} is out of bounds for feature",
                )));
            }

            let Some(span) = from.locate_within(extracted_feature) else {
                return Err(Error::InvalidOperation(format!(
                    "no match for '{from:?}' in feature",
                )));
            };

            let mut patched_feature = extracted_feature.to_string();
            patched_feature.replace_range(span.as_range(), to);

            // Finally, put our patch back into the overall content.
            let mut patched_content = content.to_string();
            patched_content.replace_range(&feature, &patched_feature);

            patched_content
        }
        Op::ReplaceComment { new } => {
            let feature = route_to_feature_exact(&patch.route, document)?.ok_or_else(|| {
                Error::InvalidOperation(format!(
                    "no existing feature at {route:?}",
                    route = patch.route
                ))
            })?;

            let comment_features = document.feature_comments(&feature);
            let comment_feature = match comment_features.len() {
                0 => return Ok(document.clone()),
                1 => &comment_features[0],
                _ => {
                    return Err(Error::InvalidOperation(format!(
                        "multiple comments found at {route:?}",
                        route = patch.route
                    )));
                }
            };

            let mut result = content.to_string();
            result.replace_range(comment_feature, new);

            result
        }
        Op::Replace(value) => {
            let feature = route_to_feature_pretty(&patch.route, document)?;

            // Get the replacement content
            let replacement = apply_value_replacement(&feature, document, value, true)?;

            // Extract the current content to calculate spans
            let current_content = document.extract(&feature);
            let current_content_with_ws = document.extract_with_leading_whitespace(&feature);

            // Find the span to replace - use the span with leading whitespace if it's a key-value pair
            let (start_span, end_span) = if current_content_with_ws.contains(':') {
                // Replace the entire key-value pair span
                let ws_start = feature.location.byte_span.0
                    - (current_content_with_ws.len() - current_content.len());
                (ws_start, feature.location.byte_span.1)
            } else {
                // Replace just the value
                (feature.location.byte_span.0, feature.location.byte_span.1)
            };

            // Replace the content
            let mut result = content.to_string();
            result.replace_range(start_span..end_span, &replacement);

            result
        }
        Op::Add { key, value } => {
            // Check to see whether `key` is already present within the route.
            // NOTE: Safe unwrap, since `with_keys` ensures we always have at
            // least one component.
            let key_query = patch.route.with_key(key.as_str());

            if document.query_exists(&key_query) {
                return Err(Error::InvalidOperation(format!(
                    "key '{key}' already exists at {route:?}",
                    key = key,
                    route = patch.route
                )));
            }

            let feature = if patch.route.is_empty() {
                document.top_feature()?
            } else {
                route_to_feature_exact(&patch.route, document)?.ok_or_else(|| {
                    Error::InvalidOperation(format!(
                        "no existing mapping at {route:?}",
                        route = patch.route
                    ))
                })?
            };

            let style = Style::from_feature(&feature, document);
            let feature_content = document.extract(&feature);

            let updated_feature = match style {
                Style::BlockMapping => {
                    handle_block_mapping_addition(feature_content, document, &feature, key, value)
                }
                Style::FlowMapping => handle_flow_mapping_addition(feature_content, key, value),
                // TODO: Remove this limitation.
                Style::MultilineFlowMapping => Err(Error::InvalidOperation(format!(
                    "add operation is not permitted against multiline flow mapping route: {:?}",
                    patch.route
                ))),
                _ => Err(Error::InvalidOperation(format!(
                    "add operation is not permitted against non-mapping route: {:?}",
                    patch.route
                ))),
            }?;

            // Replace the content in the document
            let mut result = content.to_string();
            result.replace_range(&feature, &updated_feature);

            result
        }
        Op::MergeInto { key, updates } => {
            let existing_key_route = patch.route.with_key(key.as_str());
            match route_to_feature_exact(&existing_key_route, document) {
                // The key already exists, and has a nonempty body.
                Ok(Some(existing_feature)) => {
                    // Sanity-check that we're on a mapping.
                    let style = Style::from_feature(&existing_feature, document);
                    if !matches!(style, Style::BlockMapping | Style::FlowMapping) {
                        return Err(Error::InvalidOperation(format!(
                            "can't perform merge against non-mapping at {existing_key_route:?}"
                        )));
                    }

                    // NOTE: We need to extract the original mapping with
                    // leading whitespace so that serde_yaml can parse it;
                    // otherwise something like:
                    //
                    // ```yaml
                    // env:
                    //   FOO: bar
                    //   ABC: def
                    // ```
                    //
                    // would be extracted as:
                    //
                    // ```yaml
                    // FOO: bar
                    //   ABC: def
                    // ```
                    let existing_content =
                        document.extract_with_leading_whitespace(&existing_feature);
                    let existing_mapping = serde_yaml::from_str::<serde_yaml::Mapping>(
                        existing_content,
                    )
                    .map_err(|e| {
                        Error::InvalidOperation(format!(
                            "MergeInto: failed to parse existing mapping at {existing_key_route:?}: {e}"
                        ))
                    })?;

                    // Add or replace each key-value pair in the updates.
                    let mut current_document = document.clone();
                    for (k, v) in updates {
                        if existing_mapping.contains_key(k) {
                            current_document = apply_single_patch(
                                &current_document,
                                &Patch {
                                    route: existing_key_route.with_key(k.as_str()),
                                    operation: Op::Replace(v.clone()),
                                },
                            )?;
                        } else {
                            current_document = apply_single_patch(
                                &current_document,
                                &Patch {
                                    route: existing_key_route.clone(),
                                    operation: Op::Add {
                                        key: k.into(),
                                        value: v.clone(),
                                    },
                                },
                            )?;
                        }
                    }

                    return Ok(current_document);
                }
                // The key exists, but has an empty body.
                // TODO: Support this.
                Ok(None) => {
                    return Err(Error::InvalidOperation(format!(
                        "MergeInto: cannot merge into empty key at {existing_key_route:?}"
                    )));
                }
                // The key does not exist.
                Err(Error::Query(yamlpath::QueryError::ExhaustedMapping(_))) => {
                    return apply_single_patch(
                        document,
                        &Patch {
                            route: patch.route.clone(),
                            operation: Op::Add {
                                key: key.clone(),
                                value: serde_yaml::to_value(updates.clone())?,
                            },
                        },
                    );
                }
                Err(e) => return Err(e),
            }
        }
        Op::Remove => {
            if patch.route.is_empty() {
                return Err(Error::InvalidOperation(
                    "Cannot remove root document".to_string(),
                ));
            }

            let feature = route_to_feature_pretty(&patch.route, document)?;

            // For removal, we need to remove the entire line including leading whitespace
            // TODO: This isn't sound, e.g. removing `b:` from `{a: a, b: b}` will
            // remove the entire line.
            let start_pos = {
                let range = line_span(document, feature.location.byte_span.0);
                range.start
            };
            let end_pos = {
                let range = line_span(document, feature.location.byte_span.1);
                range.end
            };

            let mut result = content.to_string();
            result.replace_range(start_pos..end_pos, "");

            result
        }
<<<<<<< HEAD
        Op::Append { value } => {
            let feature = route_to_feature_exact(&patch.route, document)?.ok_or_else(|| {
                Error::InvalidOperation(format!(
                    "no existing sequence at {route:?}",
                    route = patch.route
                ))
            })?;

            let style = Style::from_feature(&feature, document);

            match style {
                Style::BlockSequence => {
                    let updated_feature = handle_block_sequence_append(document, &feature, value)?;

                    // Replace the content in the document
                    let mut result = content.to_string();
                    let replacement_range = compute_replacement_range(&feature, document);
                    result.replace_range(replacement_range, &updated_feature);

                    yamlpath::Document::new(result).map_err(Error::from)
                }
                Style::FlowSequence => Err(Error::InvalidOperation(format!(
                    "append operation is not permitted against flow sequence route: {:?}",
                    patch.route
                ))),
                _ => Err(Error::InvalidOperation(format!(
                    "append operation is only permitted against sequence routes: {:?}",
                    patch.route
                ))),
            }
        }
=======
    };

    if !patched_content.ends_with('\n') {
        patched_content.push('\n');
>>>>>>> b8ad092b
    }

    yamlpath::Document::new(patched_content).map_err(Error::from)
}

pub fn route_to_feature_pretty<'a>(
    route: &yamlpath::Route<'_>,
    doc: &'a yamlpath::Document,
) -> Result<yamlpath::Feature<'a>, Error> {
    doc.query_pretty(route).map_err(Error::from)
}

pub fn route_to_feature_exact<'a>(
    route: &yamlpath::Route<'_>,
    doc: &'a yamlpath::Document,
) -> Result<Option<yamlpath::Feature<'a>>, Error> {
    doc.query_exact(route).map_err(Error::from)
}

/// Serialize a serde_yaml::Value to a YAML string, handling different types appropriately
fn serialize_yaml_value(value: &serde_yaml::Value) -> Result<String, Error> {
    let yaml_str = serde_yaml::to_string(value)?;
    Ok(yaml_str.trim_end().to_string()) // Remove trailing newline
}

/// Serialize a [`serde_yaml::Value`] to a YAML string in flow layout.
///
/// This serializes only a restricted subset of YAML: tags are not
/// supported, and mapping keys must be strings.
pub fn serialize_flow(value: &serde_yaml::Value) -> Result<String, Error> {
    let mut buf = String::new();
    fn serialize_inner(value: &serde_yaml::Value, buf: &mut String) -> Result<(), Error> {
        match value {
            serde_yaml::Value::Null => {
                // serde_yaml puts a trailing newline on this for some reasons
                // so we do it manually.
                buf.push_str("null");
                Ok(())
            }
            serde_yaml::Value::Bool(b) => {
                buf.push_str(if *b { "true" } else { "false" });
                Ok(())
            }
            serde_yaml::Value::Number(n) => {
                buf.push_str(&n.to_string());
                Ok(())
            }
            serde_yaml::Value::String(s) => {
                // Note: there are other plain-scalar-safe chars, but this is fine
                // for a first approximation.
                if s.chars()
                    .all(|c| c.is_ascii_alphanumeric() || c == '_' || c == '-')
                {
                    buf.push_str(s);
                } else {
                    // Dumb hack: serde_yaml will always produce a reasonable-enough
                    // single-line string scalar for us.
                    buf.push_str(
                        &serde_json::to_string(s)
                            .map_err(|e| Error::InvalidOperation(e.to_string()))?,
                    );
                }

                Ok(())
            }
            serde_yaml::Value::Sequence(values) => {
                // Serialize sequence in flow style: [item1, item2, item3]
                buf.push('[');
                for (i, item) in values.iter().enumerate() {
                    if i > 0 {
                        buf.push_str(", ");
                    }
                    serialize_inner(item, buf)?;
                }
                buf.push(']');
                Ok(())
            }
            serde_yaml::Value::Mapping(mapping) => {
                // Serialize mapping in flow style: { key1: value1, key2: value2 }
                buf.push_str("{ ");
                for (i, (key, value)) in mapping.iter().enumerate() {
                    if i > 0 {
                        buf.push_str(", ");
                    }
                    if !matches!(key, serde_yaml::Value::String(_)) {
                        return Err(Error::InvalidOperation(format!(
                            "mapping keys must be strings, found: {key:?}"
                        )));
                    }
                    serialize_inner(key, buf)?;

                    buf.push_str(": ");
                    if !matches!(value, serde_yaml::Value::Null) {
                        // Skip the null part of `key: null`, since `key: `
                        // is more idiomatic.
                        serialize_inner(value, buf)?;
                    }
                }
                buf.push_str(" }");
                Ok(())
            }
            serde_yaml::Value::Tagged(tagged_value) => Err(Error::InvalidOperation(format!(
                "cannot serialize tagged value: {tagged_value:?}"
            ))),
        }
    }

    serialize_inner(value, &mut buf)?;
    Ok(buf)
}

/// Given a document and a position, return the span of the line containing that position.
///
/// Panics if the position is invalid.
fn line_span(doc: &yamlpath::Document, pos: usize) -> core::ops::Range<usize> {
    let pos = TextSize::new(pos as u32);
    let LineCol { line, .. } = doc.line_index().line_col(pos);
    doc.line_index()
        .line(line)
        .expect("impossible: line index gave us an invalid line")
        .into()
}

/// Extract the number of leading spaces need to align a block item with
/// its surrounding context.
///
/// This takes into account block sequences, e.g. where the mapping is
/// a child of a list item and needs to be properly aligned with the list
/// item's other content.
pub fn extract_leading_indentation_for_block_item(
    doc: &yamlpath::Document,
    feature: &yamlpath::Feature,
) -> usize {
    let line_range = line_span(doc, feature.location.byte_span.0);

    // NOTE: We trim the end since trailing whitespace doesn't count,
    // and we don't watch to match on the line's newline.
    let line_content = &doc.source()[line_range].trim_end();

    let mut accept_dash = true;
    for (idx, b) in line_content.bytes().enumerate() {
        match b {
            b' ' => {
                accept_dash = true;
            }
            b'-' => {
                if accept_dash {
                    accept_dash = false;
                } else {
                    return idx - 1;
                }
            }
            _ => {
                // If we accepted a dash last and we're on a non-dash/non-space,
                // then the last dash was part of a scalar.
                if !accept_dash {
                    return idx - 1;
                } else {
                    return idx;
                }
            }
        }
    }

    // If we've reached the end of the line without hitting a non-space
    // or non-dash, then we have a funky line item like:
    //
    // ```yaml
    //   -
    //     foo: bar
    // ```
    //
    // In which case our expected leading indentation the length plus one.
    //
    // This is reliable in practice but not technically sound, since the
    // user might have written:
    //
    // ```yaml
    //   -
    //       foo: bar
    // ```
    //
    // In which case we'll attempt to insert at the wrong indentation, and
    // probably produce invalid YAML.
    //
    // The trick there would probably be to walk forward on the feature's
    // lines and grab the first non-empty, non-comment line's leading whitespace.
    line_content.len() + 1
}

/// Extract leading whitespace from the beginning of the line containing
/// the given feature.
pub fn extract_leading_whitespace<'doc>(
    doc: &'doc yamlpath::Document,
    feature: &yamlpath::Feature,
) -> &'doc str {
    let line_range = line_span(doc, feature.location.byte_span.0);
    let line_content = &doc.source()[line_range];

    let end = line_content
        .bytes()
        .position(|b| b != b' ')
        .unwrap_or(line_content.len());

    &line_content[..end]
}

/// Indent multi-line YAML content to match the target indentation
fn indent_multiline_yaml(content: &str, base_indent: &str) -> String {
    let lines: Vec<&str> = content.lines().collect();
    if lines.len() <= 1 {
        return content.to_string();
    }

    let mut result = String::new();
    for (i, line) in lines.iter().enumerate() {
        if i == 0 {
            result.push_str(line);
        } else {
            result.push('\n');
            result.push_str(base_indent);
            if !line.trim().is_empty() {
                result.push_str("  "); // Additional indentation for continuation
                result.push_str(line.trim_start());
            }
        }
    }
    result
}

fn handle_block_mapping_addition(
    feature_content: &str,
    doc: &yamlpath::Document,
    feature: &yamlpath::Feature,
    key: &str,
    value: &serde_yaml::Value,
) -> Result<String, Error> {
    // Convert the new value to YAML string for block style handling
    let new_value_str = if matches!(value, serde_yaml::Value::Sequence(_)) {
        // For sequences, use flow-aware serialization to maintain consistency
        serialize_flow(value)?
    } else {
        serialize_yaml_value(value)?
    };
    let new_value_str = new_value_str.trim_end(); // Remove trailing newline

    // Determine the appropriate indentation
    let indent = " ".repeat(extract_leading_indentation_for_block_item(doc, feature));

    // Format the new entry
    let mut final_entry = if let serde_yaml::Value::Mapping(mapping) = &value {
        if mapping.is_empty() {
            // For empty mappings, format inline
            format!("\n{indent}{key}: {new_value_str}")
        } else {
            // For non-empty mappings, format as a nested structure
            let value_lines = new_value_str.lines();
            let mut result = format!("\n{indent}{key}:");
            for line in value_lines {
                if !line.trim().is_empty() {
                    result.push('\n');
                    result.push_str(&indent);
                    result.push_str("  "); // 2 spaces for nested content
                    result.push_str(line.trim_start());
                }
            }
            result
        }
    } else if new_value_str.contains('\n') {
        // Handle multiline values
        let indented_value = indent_multiline_yaml(new_value_str, &indent);
        format!("\n{indent}{key}: {indented_value}")
    } else {
        format!("\n{indent}{key}: {new_value_str}")
    };

    // Figure out the insertion point.
    // To do this, we find the end of the feature's content, i.e.
    // the last non-empty, non-comment line in the feature.
    let insertion_point = find_content_end(feature, doc);

    // If our insertion point is before the end of the feature,
    // we need to insert a newline to preserve the flow of any
    // trailing comments.
    if insertion_point < feature.location.byte_span.1 {
        final_entry.push('\n');
    }

    // Check if we need to add a newline before the entry
    // If the content at insertion point already ends with a newline, don't add another
    let needs_leading_newline = if insertion_point > 0 {
        doc.source().chars().nth(insertion_point - 1) != Some('\n')
    } else {
        true
    };

    let final_entry_to_insert = if needs_leading_newline {
        final_entry
    } else {
        // Remove the leading newline since there's already one
        final_entry
            .strip_prefix('\n')
            .unwrap_or(&final_entry)
            .to_string()
    };

    // Insert the final entry into the feature's content.
    // To do this, we need to readjust the insertion point using
    // the feature's start as the bias.
    let bias = feature.location.byte_span.0;
    let relative_insertion_point = insertion_point - bias;

    let mut updated_feature = feature_content.to_string();
    updated_feature.insert_str(relative_insertion_point, &final_entry_to_insert);

    Ok(updated_feature)
}

fn handle_block_sequence_append(
    doc: &yamlpath::Document,
    feature: &yamlpath::Feature,
    value: &serde_yaml::Value,
) -> Result<String, Error> {
    let feature_content = doc.extract(feature);

    let indent = extract_leading_whitespace(doc, feature);
    let value_str = serialize_yaml_value(value)?;
    let insertion_point = find_content_end(feature, doc);
    let bias = feature.location.byte_span.0;
    let relative_insertion_point = insertion_point - bias;

    // Check if a newline is needed before adding the new item.
    let needs_leading_newline = if relative_insertion_point > 0 {
        feature_content.chars().nth(relative_insertion_point - 1) != Some('\n')
    } else {
        !feature_content.is_empty()
    };

    let mut new_item = String::new();
    if needs_leading_newline {
        new_item.push('\n');
    }

    let mut lines = value_str.lines();
    if let Some(first_line) = lines.next() {
        // The first line of the item is placed next to the dash.
        new_item.push_str(&format!("{}- {}", indent, first_line));

        // Subsequent lines are indented two spaces deeper than the dash.
        let item_content_indent = format!("{}  ", indent);
        for line in lines {
            new_item.push('\n');
            new_item.push_str(&item_content_indent);
            new_item.push_str(line);
        }
    } else {
        // This handles cases like an empty string value.
        new_item.push_str(&format!("{}- {}", indent, value_str));
    }

    let mut updated_feature = feature_content.to_string();
    updated_feature.insert_str(relative_insertion_point, &new_item);

    Ok(updated_feature)
}

/// Handle adding a key-value pair to a flow mapping while preserving flow style
fn handle_flow_mapping_addition(
    feature_content: &str,
    key: &str,
    value: &serde_yaml::Value,
) -> Result<String, Error> {
    // Our strategy for flow mappings is to deserialize the existing feature,
    // add the new key-value pair, and then serialize it back.
    // This is probably slightly slower than just string manipulation,
    // but it saves us a lot of special-casing around trailing commas,
    // empty mapping forms, etc.
    //
    // We can get away with this because, unlike block mappings, single
    // line flow mappings can't contain comments or (much) other user
    // significant formatting.

    let mut existing_mapping = serde_yaml::from_str::<serde_yaml::Mapping>(feature_content)
        .map_err(Error::Serialization)?;

    existing_mapping.insert(key.into(), value.clone());

    let updated_content = serialize_flow(&serde_yaml::Value::Mapping(existing_mapping))?;

    Ok(updated_content)
}

/// Find the end of actual step content, excluding trailing comments
pub fn find_content_end(feature: &yamlpath::Feature, doc: &yamlpath::Document) -> usize {
    let lines: Vec<_> = doc
        .line_index()
        .lines(TextRange::new(
            (feature.location.byte_span.0 as u32).into(),
            (feature.location.byte_span.1 as u32).into(),
        ))
        .collect();

    // Walk over the feature's lines in reverse, and return the absolute
    // position of the end of the last non-empty, non-comment line
    for line in lines.into_iter().rev() {
        let line_content = &doc.source()[line];
        let trimmed = line_content.trim();

        if !trimmed.is_empty() && !trimmed.starts_with('#') {
            return line.end().into();
        }
    }

    feature.location.byte_span.1 // Fallback to original end if no content found
}

/// Apply a value replacement at the given feature location, preserving key structure and formatting
fn apply_value_replacement(
    feature: &yamlpath::Feature,
    doc: &yamlpath::Document,
    value: &serde_yaml::Value,
    support_multiline_literals: bool,
) -> Result<String, Error> {
    // Extract the current content to see what we're replacing
    let current_content_with_ws = doc.extract_with_leading_whitespace(feature);

    // Get the byte span for precise replacement
    let start_byte = feature.location.byte_span.0;
    let end_byte = feature.location.byte_span.1;

    // Check if we're in a flow mapping context by examining the extracted content
    // For true flow mappings, the entire content should be a single-line flow mapping
    let trimmed_content = current_content_with_ws.trim();
    let is_flow_mapping = trimmed_content.starts_with('{')
        && trimmed_content.ends_with('}')
        && !trimmed_content.contains('\n');

    if is_flow_mapping {
        // Handle flow mapping replacement - we need to be more surgical
        return handle_flow_mapping_value_replacement(
            doc.source(),
            start_byte,
            end_byte,
            current_content_with_ws,
            value,
        );
    }

    // For mapping values, we need to preserve the key part
    let replacement = if let Some(colon_pos) = current_content_with_ws.find(':') {
        // This is a key-value pair, preserve the key and whitespace
        let key_part = &current_content_with_ws[..colon_pos + 1];
        let value_part = &current_content_with_ws[colon_pos + 1..];

        if support_multiline_literals {
            // Check if this is a multiline YAML string (contains |)
            let is_multiline_literal = value_part.trim_start().starts_with('|');

            if is_multiline_literal {
                // Check if this is a multiline string value
                if let serde_yaml::Value::String(string_content) = value
                    && string_content.contains('\n')
                {
                    // For multiline literal blocks, use the raw string content
                    let leading_whitespace = extract_leading_whitespace(doc, feature);
                    let content_indent = format!("{leading_whitespace}  "); // Key indent + 2 spaces for content

                    // Format as: key: |\n  content\n  more content
                    let indented_content = string_content
                        .lines()
                        .map(|line| {
                            if line.trim().is_empty() {
                                String::new()
                            } else {
                                format!("{}{}", content_indent, line.trim_start())
                            }
                        })
                        .collect::<Vec<_>>()
                        .join("\n");

                    // Find the position of | in the original content and include it
                    let pipe_pos = value_part.find('|').expect("impossible");
                    let key_with_pipe = &current_content_with_ws
                        [..colon_pos + 1 + value_part[..pipe_pos].len() + 1];
                    return Ok(format!(
                        "{}\n{}",
                        key_with_pipe.trim_end(),
                        indented_content
                    ));
                }
            }
        }

        // Regular block style - use standard formatting
        let val_str = serialize_yaml_value(value)?;
        format!("{} {}", key_part, val_str.trim())
    } else {
        // This is just a value, replace it directly

        serialize_yaml_value(value)?
    };

    Ok(replacement)
}

/// Handle value replacement within flow mappings more precisely
fn handle_flow_mapping_value_replacement(
    _content: &str,
    _start_byte: usize,
    _end_byte: usize,
    current_content: &str,
    value: &serde_yaml::Value,
) -> Result<String, Error> {
    let val_str = serialize_yaml_value(value)?;
    let val_str = val_str.trim();

    // Parse the flow mapping content to understand the structure
    let trimmed = current_content.trim();

    // Case 1: { key: } - has colon, empty value
    if let Some(colon_pos) = trimmed.find(':') {
        let before_colon = &trimmed[..colon_pos];
        let after_colon = &trimmed[colon_pos + 1..];

        // Check if there's already a value after the colon (excluding the closing brace)
        let value_part = after_colon.trim().trim_end_matches('}').trim();

        if value_part.is_empty() {
            // Case: { key: } -> { key: value }
            let key_part = before_colon.trim_start_matches('{').trim();
            Ok(format!("{{ {key_part}: {val_str} }}"))
        } else {
            // Case: { key: oldvalue } -> { key: newvalue }
            let key_part = before_colon.trim_start_matches('{').trim();
            Ok(format!("{{ {key_part}: {val_str} }}"))
        }
    } else {
        // Case 2: { key } - no colon, bare key -> { key: value }
        let key_part = trimmed.trim_start_matches('{').trim_end_matches('}').trim();
        Ok(format!("{{ {key_part}: {val_str} }}"))
    }
}<|MERGE_RESOLUTION|>--- conflicted
+++ resolved
@@ -470,7 +470,6 @@
 
             result
         }
-<<<<<<< HEAD
         Op::Append { value } => {
             let feature = route_to_feature_exact(&patch.route, document)?.ok_or_else(|| {
                 Error::InvalidOperation(format!(
@@ -487,27 +486,28 @@
 
                     // Replace the content in the document
                     let mut result = content.to_string();
-                    let replacement_range = compute_replacement_range(&feature, document);
-                    result.replace_range(replacement_range, &updated_feature);
-
-                    yamlpath::Document::new(result).map_err(Error::from)
-                }
-                Style::FlowSequence => Err(Error::InvalidOperation(format!(
-                    "append operation is not permitted against flow sequence route: {:?}",
-                    patch.route
-                ))),
-                _ => Err(Error::InvalidOperation(format!(
-                    "append operation is only permitted against sequence routes: {:?}",
-                    patch.route
-                ))),
-            }
-        }
-=======
+                    result.replace_range(&feature, &updated_feature);
+
+                    result
+                }
+                Style::FlowSequence => {
+                    return Err(Error::InvalidOperation(format!(
+                        "append operation is not permitted against flow sequence route: {:?}",
+                        patch.route
+                    )));
+                }
+                _ => {
+                    return Err(Error::InvalidOperation(format!(
+                        "append operation is only permitted against sequence routes: {:?}",
+                        patch.route
+                    )));
+                }
+            }
+        }
     };
 
     if !patched_content.ends_with('\n') {
         patched_content.push('\n');
->>>>>>> b8ad092b
     }
 
     yamlpath::Document::new(patched_content).map_err(Error::from)
