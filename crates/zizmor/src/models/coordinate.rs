--- conflicted
+++ resolved
@@ -378,21 +378,8 @@
             }
         }
 
-<<<<<<< HEAD
         fn document(&self) -> &'doc yamlpath::Document {
             unimplemented!()
-=======
-        fn location(&self) -> crate::models::SymbolicLocation<'s> {
-            unreachable!()
-        }
-
-        fn location_with_name(&self) -> crate::finding::SymbolicLocation<'s> {
-            unreachable!()
-        }
-
-        fn document(&self) -> &'s yamlpath::Document {
-            unreachable!()
->>>>>>> aed27594
         }
     }
 
