//! Symbolic and concrete locations.

use std::{ops::Range, sync::LazyLock};

<<<<<<< HEAD
use crate::{models::AsDocument, registry::InputKey};
use github_actions_expressions::{Span, SpannedExpr};
=======
use crate::{audit::AuditInput, models::AsDocument, registry::input::InputKey};
>>>>>>> 1e6508e2
use line_index::{LineCol, TextSize};
use regex::Regex;
use serde::Serialize;
use terminal_link::Link;

/// Represents a location's type.
#[derive(Serialize, Copy, Clone, Debug, Default)]
pub(crate) enum LocationKind {
    /// A location that is subjectively "primary" to a finding.
    ///
    /// This is used to distinguish between "primary" and "related" locations
    /// in output formats like SARIF.
    Primary,

    /// A location that is "related" to a finding.
    ///
    /// This is the default location type.
    #[default]
    Related,

    /// A hidden location.
    ///
    /// These locations are not rendered in output formats like SARIF or
    /// the cargo-style output. Instead, they're used to provide spanning
    /// information for checking things like ignore comments.
    Hidden,
}

/// The kind of feature referred to by a symbolic location.
#[derive(Serialize, Clone, Debug)]
pub(crate) enum SymbolicFeature<'doc> {
    /// A "normal" feature, i.e. a whole extracted YAML feature.
    Normal,
    /// A "subfeature", i.e. a subspan of a normal feature.
    Subfeature(subfeature::Subfeature<'doc>),
    /// A "key-only" feature, i.e. one where we only want the feature
    /// for the key, without including any value.
    KeyOnly,
}

/// Represents a symbolic location.
#[derive(Serialize, Clone, Debug)]
pub(crate) struct SymbolicLocation<'doc> {
    /// The unique ID of the input, as it appears in the input registry.
    pub(crate) key: &'doc InputKey,

    /// An annotation for this location.
    pub(crate) annotation: String,

    /// An OSC 8 rendered link for the location's annotation, if applicable.
    ///
    /// Not serialized, since it contains ANSI escape codes.
    #[serde(skip_serializing)]
    pub(crate) link: Option<String>,

    /// A symbolic route (of keys and indices) to the final location.
    pub(crate) route: yamlpath::Route<'doc>,

    pub(crate) feature_kind: SymbolicFeature<'doc>,

    /// The kind of location.
    pub(crate) kind: LocationKind,
}

impl<'doc> SymbolicLocation<'doc> {
    pub(crate) fn with_keys(
        &self,
        keys: impl IntoIterator<Item = yamlpath::Component<'doc>>,
    ) -> SymbolicLocation<'doc> {
        SymbolicLocation {
            key: self.key,
            annotation: self.annotation.clone(),
            link: None,
            route: self.route.with_keys(keys),
            feature_kind: SymbolicFeature::Normal,
            kind: self.kind,
        }
    }

    /// Adds a subfeature to the current `SymbolicLocation`.
    pub(crate) fn subfeature(
        mut self,
        subfeature: subfeature::Subfeature<'doc>,
    ) -> SymbolicLocation<'doc> {
        self.feature_kind = SymbolicFeature::Subfeature(subfeature);
        self
    }

    /// Mark this symbolic location as a "key-only" feature,
    pub(crate) fn key_only(mut self) -> SymbolicLocation<'doc> {
        self.feature_kind = SymbolicFeature::KeyOnly;
        self
    }

    /// Adds a human-readable annotation to the current `SymbolicLocation`.
    pub(crate) fn annotated(mut self, annotation: impl Into<String>) -> SymbolicLocation<'doc> {
        self.annotation = annotation.into();
        self
    }

    /// Adds a URL to the current `SymbolicLocation`.
    pub(crate) fn with_url(mut self, url: impl Into<String>) -> SymbolicLocation<'doc> {
        self.link = Some(Link::new(&self.annotation, &url.into()).to_string());
        self
    }

    /// Mark the current `SymbolicLocation` as a "primary" location.
    pub(crate) fn primary(mut self) -> SymbolicLocation<'doc> {
        self.kind = LocationKind::Primary;
        self
    }

    /// Mark the current `SymbolicLocation` as a "hidden" location.
    pub(crate) fn hidden(mut self) -> SymbolicLocation<'doc> {
        self.kind = LocationKind::Hidden;
        self
    }

    pub(crate) fn is_primary(&self) -> bool {
        matches!(self.kind, LocationKind::Primary)
    }

    pub(crate) fn is_hidden(&self) -> bool {
        matches!(self.kind, LocationKind::Hidden)
    }

    /// Concretize this `SymbolicLocation`, consuming it in the process.
    pub(crate) fn concretize(
        self,
        document: &'doc yamlpath::Document,
    ) -> anyhow::Result<Location<'doc>> {
        let (extracted, location, feature) = match &self.feature_kind {
            SymbolicFeature::Subfeature(subfeature) => {
                // If we have a subfeature, we have to extract its exact
                // parent feature.
                let feature = document.query_exact(&self.route)?.ok_or_else(|| {
                    // This should never fail in practice, unless our
                    // route is malformed or ends in a key-only feature
                    // (e.g. `foo:`). The latter shouldn't really happen,
                    // since there's no meaningful subfeature in that case.
                    anyhow::anyhow!(
                        "failed to extract exact feature for symbolic location: {}",
                        self.annotation
                    )
                })?;

                let extracted = document.extract(&feature);

                let subfeature_span = subfeature
                    .locate_within(extracted)
                    .ok_or_else(|| {
                        anyhow::anyhow!(
                            "failed to locate subfeature '{subfeature:?}' in feature '{extracted}'",
                        )
                    })?
                    .adjust(feature.location.byte_span.0);

                (
                    extracted,
                    ConcreteLocation::from_span(subfeature_span.as_range(), document),
                    feature,
                )
            }
            SymbolicFeature::Normal => {
                let feature = document.query_pretty(&self.route)?;

                (
                    document.extract_with_leading_whitespace(&feature),
                    ConcreteLocation::from(&feature.location),
                    feature,
                )
            }
            SymbolicFeature::KeyOnly => {
                let feature = document.query_key_only(&self.route)?;

                (
                    document.extract(&feature),
                    ConcreteLocation::from(&feature.location),
                    feature,
                )
            }
        };

        Ok(Location {
            symbolic: self,
            concrete: Feature {
                location,
                feature: extracted,
                comments: document
                    .feature_comments(&feature)
                    .into_iter()
                    .map(|f| Comment(document.extract(&f)))
                    .collect(),
            },
        })
    }
}

/// Gives models (e.g. workflow steps) the ability to express their symbolic location.
pub(crate) trait Locatable<'doc> {
    /// Returns the symbolic location of this model.
    fn location(&self) -> SymbolicLocation<'doc>;

    /// Returns an "enriched" symbolic location of this model,
    /// when the model is of a type that has a name. Otherwise,
    /// returns the same symbolic location as `location()`.
    ///
    /// For example, a GitHub Actions workflow step has an optional name,
    /// which is included in this symbolic location if present.
    fn location_with_name(&self) -> SymbolicLocation<'doc> {
        self.location()
    }
}

pub(crate) trait Routable<'a, 'doc> {
    fn route(&'a self) -> yamlpath::Route<'doc>;
}

impl<'a, 'doc, T: Locatable<'doc>> Routable<'a, 'doc> for T {
    fn route(&'a self) -> yamlpath::Route<'doc> {
        self.location().route
    }
}

/// Represents a `(row, column)` point within a file.
#[derive(Copy, Clone, Serialize)]
pub(crate) struct Point {
    pub(crate) row: usize,
    pub(crate) column: usize,
}

impl From<LineCol> for Point {
    fn from(value: LineCol) -> Self {
        Self {
            row: value.line as usize,
            column: value.col as usize,
        }
    }
}

/// A "concrete" location for some feature.
/// Every concrete location contains two spans: a line-and-column span,
/// and an offset range.
#[derive(Serialize)]
pub(crate) struct ConcreteLocation {
    pub(crate) start_point: Point,
    pub(crate) end_point: Point,
    pub(crate) offset_span: Range<usize>,
}

impl ConcreteLocation {
    pub(crate) fn new(start_point: Point, end_point: Point, offset_span: Range<usize>) -> Self {
        Self {
            start_point,
            end_point,
            offset_span,
        }
    }

    pub(crate) fn from_span(span: Range<usize>, doc: &yamlpath::Document) -> Self {
        let start = TextSize::new(span.start as u32);
        let end = TextSize::new(span.end as u32);

        let start_point = doc.line_index().line_col(start);
        let end_point = doc.line_index().line_col(end);

        Self {
            start_point: start_point.into(),
            end_point: end_point.into(),
            offset_span: span.clone(),
        }
    }
}

impl From<&yamlpath::Location> for ConcreteLocation {
    fn from(value: &yamlpath::Location) -> Self {
        Self {
            start_point: Point {
                row: value.point_span.0.0,
                column: value.point_span.0.1,
            },
            end_point: Point {
                row: value.point_span.1.0,
                column: value.point_span.1.1,
            },
            offset_span: value.byte_span.0..value.byte_span.1,
        }
    }
}

static ANY_COMMENT: LazyLock<Regex> = LazyLock::new(|| Regex::new(r"#.*$").unwrap());

static IGNORE_EXPR: LazyLock<Regex> =
    LazyLock::new(|| Regex::new(r"# zizmor: ignore\[(.+)\](?:\s+.*)?$").unwrap());

/// Represents a single source comment.
#[derive(Debug, Serialize)]
#[serde(transparent)]
pub(crate) struct Comment<'doc>(&'doc str);

impl Comment<'_> {
    pub(crate) fn is_meaningful(&self) -> bool {
        let content = self.0.strip_prefix('#').unwrap_or(self.0).trim();
        !content.is_empty()
    }

    pub(crate) fn ignores(&self, rule_id: &str) -> bool {
        // Extracts foo,bar from `# zizmor: ignore[foo,bar]`
        let Some(caps) = IGNORE_EXPR.captures(self.0) else {
            return false;
        };

        caps.get(1)
            .unwrap()
            .as_str()
            .split(",")
            .any(|r| r.trim() == rule_id)
    }
}

impl AsRef<str> for Comment<'_> {
    fn as_ref(&self) -> &str {
        self.0
    }
}

/// An extracted feature, along with its concrete location.
#[derive(Serialize)]
pub(crate) struct Feature<'doc> {
    /// The feature's concrete location, as both an offset range and point span.
    pub(crate) location: ConcreteLocation,

    /// The feature's textual content.
    pub(crate) feature: &'doc str,

    /// Any comments within the feature's line span.
    pub(crate) comments: Vec<Comment<'doc>>,
}

impl<'doc> Feature<'doc> {
<<<<<<< HEAD
    pub(crate) fn from_subfeature<'a>(
        subfeature: &Subfeature,
        input: &'a impl AsDocument<'a, 'doc>,
=======
    pub(crate) fn from_subfeature(
        subfeature: &subfeature::Subfeature,
        input: &'doc AuditInput,
>>>>>>> 1e6508e2
    ) -> Self {
        let contents = input.as_document().source();

        let span = subfeature.locate_within(contents).unwrap().as_range();

        Self::from_span(&span, input)
    }

    pub(crate) fn from_span<'a>(span: &Range<usize>, input: &'a impl AsDocument<'a, 'doc>) -> Self {
        let document = input.as_document();
        let raw = input.as_document().source();
        let start = TextSize::new(span.start as u32);
        let end = TextSize::new(span.end as u32);

        let start_point = document.line_index().line_col(start);
        let end_point = document.line_index().line_col(end);

        // Extract any comments within the feature's line span.
        //
        // This is slightly less precise than comment extraction
        // when concretizing a symbolic location, since we're operating
        // on a raw span rather than an AST-aware YAML path.
        //
        // NOTE: We can't use LineIndex::lines() to extract the comment-eligible
        // lines, because it doesn't include full line spans if the input
        // span is a strict subset of a single line.
        let comments = (start_point.line..=end_point.line)
            .flat_map(|line| {
                // NOTE: We don't really expect this to fail, since this
                // line range comes from the line index itself.
                let line = document.line_index().line(line)?;
                // Chomp the trailing newline rather than enabling
                // multi-line mode in ANY_COMMENT, on the theory that
                // chomping is a little faster.
                let line = &raw[line].trim_end();
                ANY_COMMENT.is_match(line).then_some(Comment(line))
            })
            .collect();

        Feature {
            location: ConcreteLocation::new(
                start_point.into(),
                end_point.into(),
                span.start..span.end,
            ),
            feature: &raw[span.start..span.end],
            comments,
        }
    }
}

/// A location within a GitHub Actions workflow, with both symbolic and concrete components.
#[derive(Serialize)]
pub(crate) struct Location<'doc> {
    /// The symbolic workflow location.
    pub(crate) symbolic: SymbolicLocation<'doc>,
    /// The concrete location, including extracted feature.
    pub(crate) concrete: Feature<'doc>,
}

impl<'doc> Location<'doc> {
    pub(crate) fn new(symbolic: SymbolicLocation<'doc>, concrete: Feature<'doc>) -> Self {
        Self { symbolic, concrete }
    }
}

#[cfg(test)]
mod tests {
    use super::Comment;

    #[test]
    fn test_comment_ignores() {
        let cases = &[
            // Trivial cases.
            ("# zizmor: ignore[foo]", "foo", true),
            ("# zizmor: ignore[foo,bar]", "foo", true),
            // Dashes are OK.
            ("# zizmor: ignore[foo,bar,foo-bar]", "foo-bar", true),
            // Spaces are OK.
            ("# zizmor: ignore[foo, bar,   foo-bar]", "foo-bar", true),
            // Extra commas and duplicates are nonsense but OK.
            ("# zizmor: ignore[foo,foo,,foo,,,,foo,]", "foo", true),
            // Trailing content with a space is OK.
            ("# zizmor: ignore[foo] some other stuff", "foo", true),
            // Trailing spaces are OK.
            ("# zizmor: ignore[foo] ", "foo", true),
            ("# zizmor: ignore[foo]  ", "foo", true),
            ("# zizmor: ignore[foo]   ", "foo", true),
            // Trailing content without a space is not OK.
            ("# zizmor: ignore[foo]some other stuff", "foo", false),
            // Valid ignore, but not a match.
            ("# zizmor: ignore[foo,bar]", "baz", false),
            // Invalid ignore: empty rule list.
            ("# zizmor: ignore[]", "", false),
            ("# zizmor: ignore[]", "foo", false),
            // Invalid ignore: no commas.
            ("# zizmor: ignore[foo bar]", "foo", false),
            // Invalid ignore: missing opening and/or closing [].
            ("# zizmor: ignore[foo", "foo", false),
            ("# zizmor: ignore foo", "foo", false),
            ("# zizmor: ignore foo]", "foo", false),
            // Invalid ignore: space after # and : is mandatory and fixed.
            ("# zizmor:ignore[foo]", "foo", false),
            ("#zizmor: ignore[foo]", "foo", false),
            ("#  zizmor: ignore[foo]", "foo", false),
            ("#  zizmor:  ignore[foo]", "foo", false),
        ];

        for (comment, rule, ignores) in cases {
            assert_eq!(
                Comment(comment).ignores(rule),
                *ignores,
                "{comment} does not ignore {rule}"
            )
        }
    }
}<|MERGE_RESOLUTION|>--- conflicted
+++ resolved
@@ -2,15 +2,12 @@
 
 use std::{ops::Range, sync::LazyLock};
 
-<<<<<<< HEAD
-use crate::{models::AsDocument, registry::InputKey};
-use github_actions_expressions::{Span, SpannedExpr};
-=======
-use crate::{audit::AuditInput, models::AsDocument, registry::input::InputKey};
->>>>>>> 1e6508e2
+use crate::models::AsDocument;
+use crate::registry::input::InputKey;
 use line_index::{LineCol, TextSize};
 use regex::Regex;
 use serde::Serialize;
+use subfeature::Subfeature;
 use terminal_link::Link;
 
 /// Represents a location's type.
@@ -348,15 +345,9 @@
 }
 
 impl<'doc> Feature<'doc> {
-<<<<<<< HEAD
     pub(crate) fn from_subfeature<'a>(
         subfeature: &Subfeature,
         input: &'a impl AsDocument<'a, 'doc>,
-=======
-    pub(crate) fn from_subfeature(
-        subfeature: &subfeature::Subfeature,
-        input: &'doc AuditInput,
->>>>>>> 1e6508e2
     ) -> Self {
         let contents = input.as_document().source();
 
