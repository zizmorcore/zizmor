---
description: Abbreviated change notes about each zizmor release.
---

# Release Notes

This page contains _abbreviated_, user-focused release notes for each version
of `zizmor`.

## Next (UNRELEASED)

<<<<<<< HEAD
### Enhancements 🌱

* When running in `--fix` mode and all fixes are successfully applied,
  `zizmor` now has similar [exit code] behavior as the `--no-exit-codes`
  and `--format=sarif` flags (#1242)

    Many thanks to @cnaples79 for implementing this improvement!
=======
## 1.15.2

### Bug Fixes 🐛

* Fixed a bug where `zizmor` would fail to parse some Dependabot configuration
  files due to missing support for some schedule formats (#1247)

## 1.15.1

### Bug Fixes 🐛

* Fixed a bug where `zizmor` would fail to parse Dependabot configuration files
  due to missing support for some package ecosystems (#1240)
>>>>>>> a4c6c3bb

## 1.15.0

This release comes with support for auditing
[Dependabot](https://docs.github.com/en/code-security/dependabot) configuration
files! Like with composite action definition auditing (introduced in
[v1.0.0](#v100)), Dependabot configuration auditing is **enabled by default**
but can be disabled as part of input collection.

To complement this new functionality, this release comes with two new audits:
[dependabot-execution] and [dependabot-cooldown].

### New Features 🌈

* **New audit**: [dependabot-execution] detects Dependabot configurations
  that allow insecure external code execution (#1220)

* **New audit**: [dependabot-cooldown] detects Dependabot configurations
  that do not include cooldown settings, or that set an insufficient
  cooldown (#1223)

### Performance Improvements 🚄

* `zizmor` now uses `jemalloc` as its default allocator on non-MSVC targets,
  which should significantly improve performance for Linux and macOS users
  (#1200)

### Enhancements 🌱

* `zizmor` now unconditionally emits its version number to stderr on
  startup (#1199)

* The [ref-version-mismatch] audit now supports auto-fixes for many findings
  (#1205)

    Many thanks to @mostafa for implementing this improvement!

* The [impostor-commit] audit now supports auto-fixes for many findings
  (#1090)

    Many thanks to @mostafa for implementing this improvement!

* `zizmor` is now more resilient to sporadic request failures when performing
  GitHub API requests (#1219)

* `--collect=dependabot` is now supported as a collection option,
  allowing users to audit only Dependabot configuration files (#1215)

* The `--fix` mode (introduced with v1.10.0) is now considered
  **stable** and no longer experimental (#1232)

### Bug Fixes 🐛

* Fixed a bug where `zizmor` would fail instead of analyzing single-file
  inputs that lacked an explicit parent path component, e.g.
  `zizmor foo.yml` instead of `zizmor ./foo.yml` (#1212)

### Deprecations ⚠️

* The `workflows-only` and `actions-only` values for `--collect` are now
  deprecated. These values have been replaced with `workflows` and
  `actions`, respectively, which have the same behavior but
  can be composed together with other collection modes. The deprecated
  modes will be removed in a future release (#1228)

    Until removal, using these values will emit a warning.

## 1.14.2

### Bug Fixes 🐛

* Fixed a bug where the [use-trusted-publishing] audit would produce-false
  positive findings for some `run:` blocks that implicitly performed
  trusted publishing (#1191)

## 1.14.1

### Bug Fixes 🐛

* Fixed a bug where the [ref-version-mismatch] would incorrectly show the
  wrong commit SHAs in its findings (#1183)

## 1.14.0

### New Features 🌈

* **New audit**: [ref-version-mismatch] detects mismatches between
  hash-pinned action references and their version comments (#972)

    Many thanks to @segiddins for implementing this audit!

### Enhancements 🌱

* `zizmor` no longer uses the "Unknown" severity or confidence levels
  for any findings. All findings previously categorized at these levels
  are now given a more meaningful level (#1164)

* The [use-trusted-publishing] audit now detects various Trusted Publishing
  patterns for the npm ecosystem (#1161)

    Many thanks to @KristianGrafana for implementing this improvement!

* The [unsound-condition] audit now supports auto-fixes for many
  findings (#1089)

    Many thanks to @mostafa for implementing this improvement!

* `zizmor`'s error handling has been restructured, improving the quality
  of error messages and their associated suggestions (#1169)

### Bug Fixes 🐛

* Fixed a bug where the [cache-poisoning] audit would fail to detect
  some cache usage variants in newer versions of `actions/setup-node`
  (#1152)

* Fixed a bug where the [obfuscation] audit would incorrectly flag
  some subexpressions as constant-reducible when they were not (#1170)

### Deprecations ⚠️

* The `unknown` values for `--min-severity` and `--min-confidence`
  are now deprecated. These values were already no-ops (and have
  been since introduction), and will be removed in a future release
  (#1164)

    Until removal, using these values will emit a warning.

## 1.13.0

### New Features 🌈

* **New audit**: [undocumented-permissions] detects explicit permission
  grants that lack an explanatory comment (#1131)

    Many thanks to @johnbillion for proposing and implementing this audit!

### Enhancements 🌱

* `zizmor`'s configuration discovery behavior has been significantly refactored,
  making it easier to audit multiple independent inputs with their own
  configuration files (#1094)

    For most users, this change should cause no compatibility issues.
    For example, the following commands will continue to load the same
    configuration files as before:

    ```sh
    zizmor .
    zizmor .github/
    ```

    For other users, the behavior will change, but in a way that's intended
    to correct a long-standing bug with configuration discovery.
    In particular, the following commands will now behave differently:

    ```sh
    # OLD: would discover config in $CWD
    # NEW: will discover two different configs, one in each of the repos
    zizmor ./repoA ./repoB
    ```

    Separately from these changes, `zizmor` continues to support
    `--config <path>` and `ZIZMOR_CONFIG` with the exact same behavior as
    before.

    See [Configuration - Discovery](./configuration.md#discovery) for a
    detailed explanation of the new behavior.

* Audit rules can now be disabled entirely in `zizmor`'s configuration.
  See [`rules.<id>.disable`](./configuration.md#rulesiddisable)
  for details (#1132)

* The [obfuscation] audit now supports auto-fixes for many findings (#1088)

### Bug Fixes 🐛

* `zizmor` now correctly honors `--strict-collection` when collecting from
  remote inputs. This also means that the default collection strictness
  has changed for remote inputs to match all other inputs (#1122)

* Fixed a bug where `zizmor` would crash on certain UTF-8 inputs lacking
  an explicit final newline due to a bug in the `annotate-snippets` crate
  (#1136)

## 1.12.1

### Bug Fixes 🐛

* Fixed a bug where the [cache-poisoning] would incorrectly detect the
  opposite cases for cache enablement (#1081)

## 1.12.0

### New Features 🌈

* **New audit**: [unsound-condition] detects `if:` conditions that
  inadvertently always evaluate to `true` (#1053)

### Enhancements 🌱

* The [cache-poisoning] audit now supports auto-fixes for many findings (#923)
* The [known-vulnerable-actions] audit now supports auto-fixes for many findings
  (#1019)
* `zizmor` is now stricter about parsing `uses:` clauses. In particular,
  `zizmor` will no longer accept `uses: org/repo` without a trailing
  `@ref`, as GitHub Actions itself does not accept this syntax (#1019)
* The [use-trusted-publishing] audit now detects many more patterns, including
  `cargo publish` and other `#!yaml run:` blocks that make use of publishing
  commands directly (#1042)
* The [insecure-commands] audit now supports auto-fixes for many findings
  (#1045)
* The [template-injection] audit now detects more action injection sinks (#1059)

### Bug Fixes 🐛

* Fixed a bug where `--fix` would fail to preserve comments when modifying
  block-style YAML mappings (#995)
* Fixed a bug where `zizmor` would crash when given a GitHub API token
  with leading or trailing whitespace (#1027)
* Fixed a bug where [template-injection] findings in `--fix` mode would be
  incorrectly patched when referencing an `env.*` context (#1052)
* Fixed a bug where [template-injection] findings in `--fix` mode would be
  patched with shell syntax that didn't match the step's actual shell (#1064)

## 1.11.0

### New Features 🌈

* `zizmor` now has **experimental** support for IDE/editor integrations via
  `zizmor --lsp`; see the [IDE integration documentation](./integrations.md#ides)
  for more information (#984)

### Enhancements 🌱

* The [bot-conditions] audit now supports auto-fixes for many findings (#921)
* The [bot-conditions] audit now produces findings on triggers other than
  `pull_request_target` (#921)

### Bug Fixes 🐛

* Fixed a bug where `zizmor` would crash when attempting to extract
  subfeatures from features containing non-ASCII codepoints (#989)

## 1.10.0

This is a **huge** new release, with multiple new features, enhancements,
and bugfixes!

### New Features 🌈

* **New audit**: [anonymous-definition] detects unnamed workflows and actions.
  Definitions without a `name:` field appear anonymously in the GitHub Actions
  UI, making them harder to distinguish (#937)

    Many thanks to @andrewpollack for implementing this audit!

* **Auto-fix mode**: `zizmor` now **experimentally** supports `--fix=[MODE]`,
  which enables the brand new auto-fix mode. This mode can automatically fix a
  subset of `zizmor`'s findings. For this **experimental** release, auto-fixes
  are available for findings from the following audits:

    * [artipacked]: `zizmor` will attempt to add `#!yaml persist-credentials: false`
      to `actions/checkout` steps that do not already have it.

    * [template-injection]: `zizmor` will attempt to rewrite `#!yaml run:` blocks
      containing `${{ foo.bar }}` to use `${FOO_BAR}` instead, and will
      add an appropriate `#!yaml env:` block to set `FOO_BAR` to the expression's
      evaluation.

    Read more about the new auto-fix mode [in the documentation](./usage.md#auto-fixing-results).

    Many thanks to @mostafa for implementing this feature!

### Enhancements 🌱

* The [artipacked] audit now produces findings on composite action definitions,
  rather than just workflow definitions (#896)
* The [use-trusted-publishing] audit now produces findings on composite
  action definitions, rather than just workflow definitions (#899)
* The [bot-conditions] audit now detects more spoofable actor checks,
  including checks against well-known user IDs for bot accounts (#905)
* The [template-injection] and other audits now produce more precise
  findings when analyzing `env` context accesses for static-ness (#911)
* The [template-injection] audit now produces more precise findings
  when analyzing `inputs` context accesses (#919)
* zizmor now produces more descriptive error messages when it fails to
  parse a workflow or action definition (#956)
* The [bot-conditions] audit now returns precise spans for flagged
  actor checks, instead of flagging the entire `if:` value (#949)
* The [template-injection] audit now returns precise spans for flagged
  contexts and expressions, instead of flagging the entire script block
  (#958)
* The [obfuscation] audit now returns precise spans for flagged expressions
  (#969)
* The [obfuscation] audit now detects computed indices (e.g.
  `inputs.foo[inputs.bar]`) as a potentially obfuscatory pattern (#969)

### Bug Fixes 🐛

* The [template-injection] audit no longer crashes when attempting to
  evaluate the static-ness of an environment context within a
  composite action `uses:` step (#887)
* The [bot-conditions] audit now correctly analyzes index-style contexts,
  e.g. `github['actor']` (#905)
* Fixed a bug where `zizmor` would fail to parse expressions that
  contained `>=` or `<=` (#916)
* Fixed a bug where `zizmor` would fail to parse expressions containing
  contexts with interstitial whitespace (#958)

## 1.9.0

### New Features 🌈

* `zizmor` now supports generating completions for Nushell (#838)

### Enhancements 🌱

* The [template-injection] audit has been rewritten, and is now significantly
  more precise and general over contexts supplied via GitHub's webhook
  payloads (i.e. `github.event.*`) (#745)
* The [template-injection] audit now detects vulnerable template injections
  in more actions inputs, thanks to an integration with CodeQL's
  sink metadata (#849)

### Bug Fixes 🐛

* The [insecure-commands] now correctly detects different truthy
  values in `ACTIONS_ALLOW_UNSECURE_COMMANDS` (#840)
* The [template-injection] audit now correctly emits pedantic findings
  in a blanket manner, rather than filtering them based on the presence
  of other findings (#745)
* CLI: Fixed a misleading error message when `zizmor` is used with
  a GitHub host other than `github.com` (#863)

## v1.8.0

### Announcements 📣

* `zizmor`'s website has changed! The new website is hosted at
  [docs.zizmor.sh](https://docs.zizmor.sh/). The old website will
  redirect to the new one for a while, but users should update any
  old links in preparation for the v1.8.0 release, which will likely
  remove the redirects entirely (#769)

* `zizmor` is now hosted under the @zizmorcore GitHub organization
  as @zizmorcore/zizmor. The old repository at @woodruffw/zizmor
  will redirect to the new one, but users should update any old
  links to limit confusion

### New Features 🌈

* `zizmor` now supports the `ZIZMOR_CONFIG` environment variable as an
  alternative to `--config` (#789)

### Bug Fixes 🐛

* The [template-injection] audit no longer produces false positive findings
  on alternative representations of the same context pattern.
  For example, `github.event.pull_request.head.sha` is considered safe
  but `github['event']['pull_request']['head']['sha']` was not previously
  detected as equivalent to it (#800, #806)

## v1.7.0

This release comes with **four** new audits: [obfuscation], [stale-action-refs],
[unsound-contains], and [unpinned-images]. It also includes several
improvements to existing audits and zizmor's output formats and error
reporting behavior.

Additionally, this release comes with bugfixes for the SARIF output format
as well as input collection in some edge cases when collecting
from remote repositories.

### New Features 🌈

* **New audit**: The [obfuscation] audit detects obfuscatory patterns in
  GitHub Actions usages. These patterns are not themselves dangerous,
  but may indicate an attempt to obscure malicious behavior (#683)

* **New audit**: The [stale-action-refs] pedantic audit detects pinned
  action references which don't point to a Git tag (#713)

    Many thanks to @Marcono1234 for proposing and implementing this audit!

* **New audit**: The [unsound-contains] audit detects uses of
  the `contains()` function that can be bypassed (#577)

    Many thanks to @Holzhaus for proposing and implementing this audit!

* **New audit**: The [unpinned-images] audit detects uses of
  Docker images that are unpinned or pinned to `:latest` (#733)

    Many thanks to @trumant for proposing and implementing this audit!

* `zizmor` now reports much clearer error messages when auditing fails
  due to an invalid workflow or action definition (#719)

    Many thanks to @reandreev for implementing these improvements!

* `zizmor` now has a `--strict-collection` flag that turns skipped
  workflow or action definition warnings into errors. Passing this
  flag changes `zizmor`'s behavior back to the default in v1.6.0 and earlier,
  which was to terminate the audit if any collected input could
  not be parsed (#734)

* The [forbidden-uses] audit can now be configured with patterns that
  match exact `uses:` clauses, including refs. For example,
  exactly `actions/checkout@v4` can now be explicitly allowed or forbidden,
  rather than every ref that matches `actions/checkout` (#750)

* `zizmor` now has a `--completions=<shell>` flag that generates
  shell completion scripts (#765)

### Bug Fixes 🐛

* The SARIF output format now uses `zizmor/{id}` for rule IDs instead
  of bare IDs, reducing the chance of conflict or confusion with other tools
  (#710)
* The SARIF output format now includes a rule name for each rule descriptor,
  which should improve rendering behavior in SARIF viewers like the
  VS Code SARIF Viewer extension (#710)
* Fixed a bug where `zizmor` would fail to collection actions defined
  within subdirectories of `.github/workflows` when collecting from
  a remote source (#731)

### Upcoming Changes 🚧

* Starting with v1.8.0, `zizmor` will migrate from @woodruffw
  on GitHub to @zizmorcore. This should not cause any breakage
  as GitHub will handle redirects, but users who explicitly reference
  @woodruffw/zizmor should consider updating their references to
  @zizmorcore/zizmor once the migration occurs. See #758 for details.

## v1.6.0

### New Features 🌈

* **New audit**: The [forbidden-uses] audit is a configurable audit
  that allows allow- or denylisting of entire orgs, repos, or specific
  action patterns. This audit must be configured; by default it has
  no effect (#664)

    Many thanks to @Holzhaus for proposing and initiating this new audit!

* `zizmor` now supports `--format=github` as an output format.
  This format produces check annotations via GitHub workflow commands,
  e.g. `::warning` and `::error`. See the
  [Output formats](./usage.md#output-formats) documentation for more information
  on annotations, including key limitations (#634)
* The [unpinned-uses] audit has been completely rewritten, with two key
  changes:

    * The audit now has
      [configurable policies](./audits.md#unpinned-uses-configuration)
      that give users more control over the audit's behavior. In particular,
      users can now define policies that mirror their actual threat model,
      such as trusting their own GitHub organizations while leaving
      others untrusted.
    * The audit's default policy is more precise and conservative:
      official GitHub actions (e.g. those under `actions/*` and similar)
      are allowed to be pinned by branch or tag, but all other actions
      are required to be pinned by SHA. This is a change from the previous
      policy, which was to only flag completely unpinned actions by default.

    Many thanks to @Holzhaus for motivating this change! (#663, #574)

### Improvements 🌱

* The SARIF output format now marks each rule as a "security" rule,
  which helps GitHub's presentation of the results (#631)
* The [template-injection] audit is now performs dataflow analysis
  to determine whether contexts actually expand in an unsafe manner,
  making it significantly more accurate (#640)
* The [cache-poisoning] audit is now aware of @jdx/mise-action (#645)
* The [cache-poisoning] audit is now significantly more accurate
  when analyzing workflows that use @docker/setup-buildx-action (#644)
* `--format=json` is now an alias for `--format=json-v1`, enabling
  future JSON formats. The policy for the `--format=json` alias is
  documented under [Output formats - JSON](./usage.md#json) (#657)
* Configuration file loading is now stricter, and produces a more useful
  error message when the configuration file is invalid (#663)

### Bug Fixes 🐛

* The [template-injection] audit no longer considers
  `github.event.pull_request.head.sha` dangerous (#636)
* Fixed a bug where `zizmor` would fail to parse workflows
  with `workflow_call` triggers that specified inputs without the
  `required` field being present (#646)
* Fixed a bug where `zizmor` would fail to parse workflows with
  `pull_request` or `pull_request_target` triggers that specified
  `types` as a scalar value (#653)
* Fixed a crash where `zizmor` would fail to generate correct concrete
  location spans for YAML inputs with comments inside block sequences (#660)
* The [template-injection] audit no longer considers
  `github.job` dangerous (#661)
* The [template-injection] audit no longer considers
  `github.event.pull_request.head.repo.fork` dangerous (#675)

## v1.5.2

### Bug Fixes 🐛

* Fixed a bug where `zizmor` would over-eagerly parse invalid and
  commented-out expressions, resulting in spurious warnings (#570)
* Fixed a bug where `zizmor` would fail to honor `# zizmor: ignore[rule]`
  comments in unintuitive cases (#612)
* Fixed a regression in `zizmor`'s SARIF output format that caused suboptimal
  presentation of findings on GitHub (#621)

### Upcoming Changes 🚧

* The official [PyPI builds](./installation.md#pypi) for `zizmor`
  will support fewer architectures in the next release, due to
  cross-compilation and testing difficulties. This should have
  **no effect** on the overwhelming majority of users.
  See #603 for additional details.

## v1.5.1

### Bug Fixes 🐛

* Fixed a bug where `zizmor` would fail to honor `.gitignore` files
  when a `.git/` directory is not present (#598)

## v1.5.0

### New Features 🌈

* The [overprovisioned-secrets] audit now detects indexing operations
  on the `secrets` context that result in overprovisioning (#573)
* `zizmor` now ignores patterns in `.gitignore` (and related files,
  like `.git/info/exclude`) by default when performing input collection.
  This makes input collection significantly faster for users
  with local development state and more closely reflects typical
  user expectations. Users who wish to explicitly collect everything
  regardless of ignore patterns can continue to use `--collect=all`
  (#575)
* `zizmor` now has a `--no-progress` flag that disables
  progress bars, even if the terminal supports them (#589)
* `zizmor` now has a `--color` flag that controls when `zizmor`'s
  output is colorized (beyond basic terminal detection) (#586)

### Bug Fixes 🐛

* Fixed `zizmor`'s path presentation behavior to correctly present
  unambiguous paths in both SARIF and "plain" outputs when
  multiple input directories are given (#572)

## v1.4.1

This is a small corrective release for v1.4.0.

### Bug Fixes 🐛

* Findings produced by ([unredacted-secrets]) now use the correct ID and
  link to the correct URL in the audit documentation (#566)

## v1.4.0

This release comes with one new audit ([unredacted-secrets]), plus a handful
of bugfixes and analysis improvements to existing audits. It also comes
with improvements to SARIF presentation, ignore comments, as well as an
[official Docker image](https://ghcr.io/zizmorcore/zizmor)!

### New Features 🌈

* `zizmor` now has official Docker images! You can find them on the
  GitHub Container Registry under
  [`ghcr.io/zizmorcore/zizmor`](https://ghcr.io/zizmorcore/zizmor) (#532)
* **New audit**: [unredacted-secrets] detects secret accesses that
  are not redacted in logs (#549)

### Improvements 🌱

* SARIF outputs are now slightly more aligned with GitHub Code Scanning
  expectations (#528)
* `# zizmor: ignore[rule]` comments can now have trailing explanations,
  e.g. `# zizmor: ignore[rule] because reasons` (#531)
* The [bot-conditions] audit now detects `github.triggering_actor`
  as another spoofable actor check (#559)

### Bug Fixes 🐛

* Fixed a bug where `zizmor` would fail to parse workflows with
  `workflow_dispatch` triggers that contained non-string inputs
  (#563)

### Upcoming Changes 🚧

* The next minor release of `zizmor` will be built with
  [Rust 2024](https://blog.rust-lang.org/2025/02/20/Rust-1.85.0.html).
  This should have no effect on most users, but may require users
  who build `zizmor` from source to update their Rust toolchain.

## v1.3.1

### Improvements 🌱

* Passing both `--offline` and a GitHub token (either implicitly with
  `GH_TOKEN` or explicitly with `--gh-token`) no longer results in an
  error. `--offline` is now given precedence, regardless of
  any other flags or environment settings (#519)

### Bug Fixes 🐛

* Fixed a bug where `zizmor` would fail to parse composite actions with
  inputs/outputs that are missing descriptions (#502)
* Expressions that contain indices with non-semantic whitespace are now parsed
  correctly (#511)
* Fixed a false positive in [ref-confusion] where partial tag matches were
  incorrectly considered confusable (#519)
* Fixed a bug where `zizmor` would fail to parse workflow definitions with
  an expression inside `strategy.max-parallel` (#522)

## v1.3.0

This release comes with one new audit ([overprovisioned-secrets]), plus a
handful of bugfixes and analysis improvements to existing audits. It also
comes with a special easter egg for those who wish to *kvell* about their
audit results.

### New Features 🌈

* **New audit**: [overprovisioned-secrets] detects uses of the `secrets`
  context that result in excessive secret provisioning (#485)
* Added a special naches mode for when you're feeling particularly proud of
  your audit results (#490)

### Improvements 🌱

* `zizmor` produces slightly more informative error messages when given
  an invalid input file (#482)
* Case insensitivity in contexts is now handled more consistently
  and pervasively (#491)

### Bug Fixes 🐛

* Fixed a bug where `zizmor` would fail to discover actions within
  subdirectories of `.github/workflows` (#477)
* Fixed a bug where `zizmor` would fail to parse composite action definitions
  with no `name` field (#487)

## v1.2.2

### Bug Fixes 🐛

* The [excessive-permissions] audit is now more precise about both
  reusable workflows and reusable workflow calls (#473)

### Improvements 🌱

* Fetch failures when running `zizmor org/repo` are now more informative (#475)

## v1.2.1

This is a small corrective release for some SARIF behavior that
changed with v1.2.0.

### Bug Fixes 🐛

* SARIF outputs now use relative paths again, but more correctly
  than before [v1.2.0](#v120) (#469)

## v1.2.0

This release comes with one new audit ([bot-conditions]), plus a handful
of bugfixes and analysis improvements to existing audits.

One bugfix in this release is also a slight behavior change: `zizmor`
now emits SARIF outputs with absolute paths. This should not affect most
users, but may make it slightly harder to share SARIF outputs between
machines without fully reproducing exact file paths. If this affects
you, [please let us know](https://github.com/zizmorcore/zizmor/issues/new?template=bug-report.yml)!

### New Features 🌈

* **New audit**: [bot-conditions] detects spoofable uses of `github.actor`
  within dangerous triggers (#460)

### Improvements 🌱

* The [unpinned-uses] audit no longer flags local reusable workflows or actions
  as unpinned/unhashed (#439)
* The [excessive-permissions] audit has been refactored, and better captures
  both true positive and true negative cases (#441)
* The SARIF output mode (`--format=sarif`) now always returns absolute paths
  in its location information, rather than attempting to infer a (sometimes
  incorrect) repository-relative path (#453)
* `zizmor` now provides `manylinux` wheel builds for `aarch64` (#457)

### Bug Fixes 🐛

* The [template-injection] audit no longer considers `github.event.pull_request.base.sha`
  dangerous (#445)
* The [artipacked] audit now correctly handles the strings `'true'` and `'false'`
  as their boolean counterparts (#448)
* Expressions that span multiple source lines are now parsed correctly (#461)
* Workflows that contain `timeout-minutes: ${{ expr }}` are now parsed
  correctly (#462)

## v1.1.1

### Bug Fixes 🐛

* Fixed a regression where workflows with calls to unpinned reusable workflows
  would fail to parse (#437)

## v1.1.0

This release comes with one new audit ([secrets-inherit]), plus a slew
of bugfixes and internal refactors that unblock future improvements!

### New Features 🌈

* **New audit**: [secrets-inherit] detects use of `secrets: inherit` with
  reusable workflow calls (#408)

### Improvements 🌱

* The [template-injection] audit now detects injections in calls
  to @azure/cli and @azure/powershell (#421)

### Bug Fixes 🐛

* The [template-injection] audit no longer consider `github.server_url`
  dangerous (#412)
* The [template-injection] audit no longer crashes when evaluating
  the static-ness of an environment for a `uses:` step (#420)

## v1.0.1

This is a small quality and bugfix release. Thank you to everybody
who helped by reporting and shaking out bugs from our first stable release!

### Improvements 🌱

* The [github-env] audit now detects dangerous writes to `GITHUB_PATH`,
  is more precise, and can produce multiple findings per run block (#391)

### Bug Fixes 🐛

* `workflow_call.secrets` keys with missing values are now parsed correctly (#388)
* The [cache-poisoning] audit no longer incorrectly treats `docker/build-push-action` as
  a publishing workflow is `push: false` is explicitly set (#389)
* The [template-injection] audit no longer considers `github.action_path`
  to be a potentially dangerous expansion (#402)
* The [github-env] audit no longer skips `run:` steps with non-trivial
  `shell:` stanzas (#403)

## v1.0.0

This is the first stable release of `zizmor`!

Starting with this release, `zizmor` will use [Semantic Versioning] for
its versioning scheme. In short, this means that breaking changes will only
happen with a new major version.

[Semantic Versioning]: https://semver.org/

This stable release comes with a large number of new features as well
as stability commitments for existing features; read more below!

### New Features 🌈

* Composite actions (i.e. `action.yml` where the action is *not* a Docker
  or JavaScript action) are now supported, and are audited by default
  when running `zizmor` on a directory or remote repository (#331)

    !!! tip

        Composite action discovery and auditing can be disabled by passing
        `--collect=workflows-only`. Conversely, workflow discovery and auditing
        can be disabled by passing `--collect=actions-only`.

    See #350 for the status of each audit's support for analyzing
    composite actions.

* The GitHub host to connect to can now be configured with `--gh-hostname`
  or `GH_HOST` in the environment (#371)

    This can be used to connect to a GitHub Enterprise (GHE) instance
    instead of the default `github.com` instance.

### Improvements 🌱

* The [cache-poisoning] audit is now aware of common publishing actions
  and uses then to determine whether to produce a finding (#338, #341)
* The [cache-poisoning] audit is now aware of configuration-free caching
  actions, such as @Mozilla-Actions/sccache-action (#345)
* The [cache-poisoning] audit is now aware of even more caching actions
  (#346)
* The [cache-poisoning] audit is now aware of common publishing triggers
  (such as pushing to a release branch) and uses them to determine whether
  to produce a finding (#352)
* The [github-env] audit is now significantly more precise on `bash` and `pwsh`
  inputs (#354)

### Bug Fixes 🐛

* The [excessive-permissions] audit is now less noisy on single-job workflows (#337)
* Expressions like `function().foo.bar` are now parsed correctly (#340)
* The [cache-poisoning] defaults for `setup-go` were fixed (#343)
* `uses:` matching is now case-insensitive where appropriate (#353)
* Quoted YAML keys (like `'on': foo`) are now parsed correctly (#368)

## v0.10.0

**Full Changelog**: https://github.com/zizmorcore/zizmor/compare/v0.9.2...v0.10.0

### New Features 🌈
* feat: handle powershell in github-env audit by @woodruffw in #227
* feat: template-injection: filter static envs by @woodruffw in #318
* feat: add 'primary' locations by @woodruffw in #328
* feat: initial cache-poisoning audit by @ubiratansoares in #294
* feat: Fix Sarif schema and add rules to Sarif files  by @fcasal in #330

### Bug Fixes 🐛
* fix: template-injection: more safe contexts by @woodruffw in #309
* fix: expands_to_static_values considers expressions inside strings by @woodruffw in #317
* fix: sarif: add result and kind by @woodruffw in #68
* fix: sarif: use ResultKind for kind by @woodruffw in #326

### Performance Improvements 🚄
* refactor: use http-cache for caching, optimize network calls by @woodruffw in #304

### Documentation Improvements 📖
* docs: support commits in trophy case by @woodruffw in #303
* docs: Fix typo in development.md by @JustusFluegel in #305

### New Contributors
* @jsoref made their first contribution in #299
* @JustusFluegel made their first contribution in #305
* @fcasal made their first contribution in #330

## v0.9.2

**Full Changelog**: https://github.com/zizmorcore/zizmor/compare/v0.9.1...v0.9.2

### Bug Fixes 🐛
* fix: template-injection: consider runner.tool_cache safe by @woodruffw in #297

### Documentation Improvements 📖
* docs: more trophies by @woodruffw in #296

## v0.9.1

**Full Changelog**: https://github.com/zizmorcore/zizmor/compare/v0.9.0...v0.9.1

### Bug Fixes 🐛

* fix: dont crash when an expression does not expand a matrix by @ubiratansoares in #284

## v0.9.0

**Full Changelog**: https://github.com/zizmorcore/zizmor/compare/v0.8.0...v0.9.0

### New Features 🌈
* refactor: experiment with tracing by @woodruffw in #232
* feat: remove --no-progress by @woodruffw in #248

### Bug Fixes 🐛
* fix: handle non-static env: in job steps by @woodruffw in #246
* fix: template-injection: ignore another safe context by @woodruffw in #254
* fix: download both .yml and .yaml from repos by @woodruffw in #265
* fix: bump annotate-snippets to fix crash by @woodruffw in #264
* fix: move artipacked pendantic finding to auditor by @woodruffw in #272
* fix: template-injection: ignore runner.temp by @woodruffw in #277

### Performance Improvements 🚄
* feat: evaluates a matrix expansion only once by @ubiratansoares in #274

### Documentation Improvements 📖
* docs: document installing with PyPI by @woodruffw in #242
* docs: add a trophy case by @woodruffw in #243
* docs: update pre-commit docs to point to new repo by @woodruffw in #247
* docs: switch GHA example to uvx by @woodruffw in #255
* docs: add template-injection tips by @woodruffw in #259
* docs: audits: add another env hacking reference by @woodruffw in #266
* docs: Rename "unsecure" to insecure by @szepeviktor in #270
* docs: more trophies by @woodruffw in #276
* docs: make the trophy case prettier by @woodruffw in #279

## New Contributors
* @szepeviktor made their first contribution in #270

## v0.8.0

**Full Changelog**: https://github.com/zizmorcore/zizmor/compare/v0.7.0...v0.8.0

### New Features 🌈
* feat: remote auditing by @woodruffw in #230

### Bug Fixes 🐛
* fix: template-injection: ignore issue/PR numbers by @woodruffw in #238

### Documentation Improvements 📖
* docs: restore search plugin by @lazka in #239

## New Contributors
* @lazka made their first contribution in #239

## v0.7.0

**Full Changelog**: https://github.com/zizmorcore/zizmor/compare/v0.6.0...v0.7.0

### New Features 🌈
* Split unpinned-uses into two separate checks by @funnelfiasco in #205
* feat: even more precision for bash steps in github-env by @ubiratansoares in #208
* feat: add Step::default_shell by @woodruffw in #213
* feat: handle `shell: sh` in github-env by @woodruffw in #216
* feat: primitive Windows batch handling in github-env by @woodruffw in #217
* feat: unpinned-uses: make unhashed check pedantic for now by @woodruffw in #219
* feat: add personas by @woodruffw in #226

### Bug Fixes 🐛
* fix: bump github-actions-models by @woodruffw in #211

### Documentation Improvements 📖
* docs: tweak installation layout by @woodruffw in #223

## v0.6.0

**Full Changelog**: https://github.com/zizmorcore/zizmor/compare/v0.5.0...v0.6.0

This is one of `zizmor`'s bigger recent releases! Key enhancements include:

* A new `github-env` audit that detects dangerous `GITHUB_ENV` writes,
  courtesy of @ubiratansoares
* The `--min-severity` and `--min-confidence` flags for filtering results,
  courtest (in part) of @Ninja3047
* Support for `# zizmor: ignore[rule]` comments, courtesy of @ubiratansoares

### New Features 🌈

* feat: adds support to inlined ignores by @ubiratansoares in #187
* feat: add `--min-severity` by @woodruffw in #193
* feat: add `--min-confidence` by @Ninja3047 in #196
* feat: adds new github-env audit by @ubiratansoares in #192
* feat: improve precision for github-env by @woodruffw in #199
* feat: generalized ignore comments by @woodruffw in #200

### Documentation Improvements 📖

* docs: document ignore comments by @woodruffw in #190
* docs: usage: add note about support for ignore comments by @woodruffw in #191
* docs: add page descriptions by @woodruffw in #194
* docs: add more useful 3p references by @woodruffw in #198

## New Contributors

* @Ninja3047 made their first contribution in #196

## v0.5,0

**Full Changelog**: https://github.com/zizmorcore/zizmor/compare/v0.4.0...v0.5.0

### New Features 🌈
* feat: improve workflow registry error by @woodruffw in #172
* feat: unsecure-commands-allowed audit by @ubiratansoares in #176

### Documentation Improvements 📖
* docs: rewrite audit docs by @woodruffw in #167
* docs: enable social card generation by @miketheman in #175
* docs: more badges by @woodruffw in #180
* docs: adds recommentations on how to add or change audits by @ubiratansoares in #182

## New Contributors
* @chenrui333 made their first contribution in #90

## v0.4.0

**Full Changelog**: https://github.com/zizmorcore/zizmor/compare/v0.3.2...v0.4.0

### New Features 🌈
* Fix singular and plural for 'findings' by @hugovk in #162
* feat: unpinned-uses audit by @woodruffw in #161

### Bug Fixes 🐛
* Fix typos including `github.repostoryUrl` -> `github.repositoryUrl` by @hugovk in #164

## v0.3.2

**Full Changelog**: https://github.com/zizmorcore/zizmor/compare/v0.3.1...v0.3.2

### What's Changed
* fix(cli): remove '0 ignored' from another place by @woodruffw in #157
* perf: speed up impostor-commit's fast path by @woodruffw in #158
* fix(cli): fixup error printing by @woodruffw in #159

## v0.3.1

**Full Changelog**: https://github.com/zizmorcore/zizmor/compare/v0.3.0...v0.3.1

### What's Changed
* feat(cli): don't render "0 ignored" by @woodruffw in #148
* feat: --no-exit-codes + sarif tweaks by @woodruffw in #154

### New Contributors
* @baggiponte made their first contribution in #150

## v0.3.0

**Full Changelog**: https://github.com/zizmorcore/zizmor/compare/v0.2.1...v0.3.0

### What's Changed

* feat: exit code support by @woodruffw in #133
* fix: github.event.merge_group.base_sha is a safe context by @woodruffw in #137
* fix: exclude information about the repo and owner by @funnelfiasco in #136
* feat: add `--no-config` by @woodruffw in #142

## v0.2.1

**Full Changelog**: https://github.com/zizmorcore/zizmor/compare/v0.2.0...v0.2.1

### What's Changed
* refactor: clean up expr APIs slightly by @woodruffw in #126
* feat: Exclude safe values from template injection rule by @funnelfiasco in #128
* fix: bump github-actions-models by @woodruffw in #131
* feat: analyze expressions for safety by @woodruffw in #127

## v0.2.0

**Full Changelog**: https://github.com/zizmorcore/zizmor/compare/v0.1.6...v0.2.0

### What's Changed
* chore: add description to `--help` by @woodruffw in #111
* fix: bump github-actions-models by @woodruffw in #112
* feat: improves plain output with audit confidence by @ubiratansoares in #119
* fix: bump github-actions-models by @woodruffw in #120
* docs: improve usage page and options for sarif and code scanning by @tobiastornros in #121
* feat: configuration file support by @woodruffw in #116

### New Contributors
* @dependabot made their first contribution in #118
* @tobiastornros made their first contribution in #121

## v0.1.6

**Full Changelog**: https://github.com/zizmorcore/zizmor/compare/v0.1.5...v0.1.6

### What's Changed
* feat: accept multiple arguments as inputs by @miketheman in #104

## v0.1.5

**Full Changelog**: https://github.com/zizmorcore/zizmor/compare/v0.1.4...v0.1.5

### What's Changed
* Exclude `github.run_*` from template injection check by @funnelfiasco in #92
* fix(ci): move read permissions to job scope by @miketheman in #95
* fix: links in README.md by @dmwyatt in #96
* test: adds acceptance tests on top of json-formatted output by @ubiratansoares in #97
* docs: add an example GHA workflow by @woodruffw in #98
* docs: update readme by @miketheman in #100
* docs: show example for usage in private repos by @miketheman in #99

### New Contributors
* @funnelfiasco made their first contribution in #92
* @dmwyatt made their first contribution in #96
* @ubiratansoares made their first contribution in #97

## v0.1.4

**Full Changelog**: https://github.com/zizmorcore/zizmor/compare/v0.1.3...v0.1.4

### What's Changed
* perf: Enable Link-Time Optimization (LTO) by @zamazan4ik in #81
* feat: begin prepping zizmor's website by @woodruffw in #78
* fix: Always use the plain formatter even when the output is not a terminal by @asmeurer in #83
* feat: show version by @miketheman in #84
* fix: finding url link to audits doc by @amenasria in #87

### New Contributors
* @zamazan4ik made their first contribution in #81
* @asmeurer made their first contribution in #83
* @amenasria made their first contribution in #87

## v0.1.3

**Full Changelog**: https://github.com/zizmorcore/zizmor/compare/v0.1.2...v0.1.3

### What's Changed
* fix: use relative workflow paths in SARIF output by @woodruffw in #77

## v0.1.2

**Full Changelog**: https://github.com/zizmorcore/zizmor/compare/v0.1.1...v0.1.2

### What's Changed
* feat: github.ref_name is always an injection risk by @woodruffw in #67
* Create workflow that runs zizmor latest by @colindean in #71
* Link to GitHub workflow examples by @ncoghlan in #70
* docs: add homebrew install by @miketheman in #74
* fix: bump github-actions-models by @woodruffw in #75

### New Contributors
* @colindean made their first contribution in #71
* @ncoghlan made their first contribution in #70

## v0.1.1

**Full Changelog**: https://github.com/zizmorcore/zizmor/compare/v0.1.0...v0.1.1

### What's Changed
* Fix typo: security -> securely by @hugovk in #61
* fix: bump github-action-models by @woodruffw in #65

### New Contributors
* @hugovk made their first contribution in #61

<!-- useful shortlinks -->

[artipacked]: ./audits.md#artipacked
[excessive-permissions]: ./audits.md#excessive-permissions
[cache-poisoning]: ./audits.md#cache-poisoning
[github-env]: ./audits.md#github-env
[template-injection]: ./audits.md#template-injection
[secrets-inherit]: ./audits.md#secrets-inherit
[unpinned-uses]: ./audits.md#unpinned-uses
[bot-conditions]: ./audits.md#bot-conditions
[overprovisioned-secrets]: ./audits.md#overprovisioned-secrets
[unredacted-secrets]: ./audits.md#unredacted-secrets
[forbidden-uses]: ./audits.md#forbidden-uses
[obfuscation]: ./audits.md#obfuscation
[stale-action-refs]: ./audits.md#stale-action-refs
[unsound-contains]: ./audits.md#unsound-contains
[unpinned-images]: ./audits.md#unpinned-images
[insecure-commands]: ./audits.md#insecure-commands
[use-trusted-publishing]: ./audits.md#use-trusted-publishing
[anonymous-definition]: ./audits.md#anonymous-definition
[unsound-condition]: ./audits.md#unsound-condition
[known-vulnerable-actions]: ./audits.md#known-vulnerable-actions
[undocumented-permissions]: ./audits.md#undocumented-permissions
[ref-version-mismatch]: ./audits.md#ref-version-mismatch
[dependabot-execution]: ./audits.md#dependabot-execution
[dependabot-cooldown]: ./audits.md#dependabot-cooldown

[exit code]: ./usage.md#exit-codes<|MERGE_RESOLUTION|>--- conflicted
+++ resolved
@@ -9,7 +9,6 @@
 
 ## Next (UNRELEASED)
 
-<<<<<<< HEAD
 ### Enhancements 🌱
 
 * When running in `--fix` mode and all fixes are successfully applied,
@@ -17,7 +16,7 @@
   and `--format=sarif` flags (#1242)
 
     Many thanks to @cnaples79 for implementing this improvement!
-=======
+
 ## 1.15.2
 
 ### Bug Fixes 🐛
@@ -31,7 +30,6 @@
 
 * Fixed a bug where `zizmor` would fail to parse Dependabot configuration files
   due to missing support for some package ecosystems (#1240)
->>>>>>> a4c6c3bb
 
 ## 1.15.0
 
